﻿/*
 * Licensed under the Apache License, Version 2.0 (http://www.apache.org/licenses/LICENSE-2.0)
 * See https://github.com/openiddict/openiddict-core for more information concerning
 * the license and the contributors participating to this project.
 */

using System;
using System.Diagnostics;
using System.Threading.Tasks;
using AspNet.Security.OpenIdConnect.Extensions;
using AspNet.Security.OpenIdConnect.Primitives;
using AspNet.Security.OpenIdConnect.Server;
using JetBrains.Annotations;
using Microsoft.Extensions.DependencyInjection;
using Microsoft.Extensions.Logging;
using OpenIddict.Core;

namespace OpenIddict
{
    public partial class OpenIddictProvider<TApplication, TAuthorization, TScope, TToken> : OpenIdConnectServerProvider
        where TApplication : class where TAuthorization : class where TScope : class where TToken : class
    {
        public override async Task ValidateRevocationRequest([NotNull] ValidateRevocationRequestContext context)
        {
            var options = (OpenIddictOptions) context.Options;

            var applications = context.HttpContext.RequestServices.GetRequiredService<OpenIddictApplicationManager<TApplication>>();
            var logger = context.HttpContext.RequestServices.GetRequiredService<ILogger<OpenIddictProvider<TApplication, TAuthorization, TScope, TToken>>>();

            Debug.Assert(!options.DisableTokenRevocation, "Token revocation support shouldn't be disabled at this stage.");

            // When token_type_hint is specified, reject the request if it doesn't correspond to a revocable token.
            if (!string.IsNullOrEmpty(context.Request.TokenTypeHint))
            {
                if (string.Equals(context.Request.TokenTypeHint, OpenIdConnectConstants.TokenTypeHints.IdToken))
                {
                    context.Reject(
                        error: OpenIdConnectConstants.Errors.UnsupportedTokenType,
                        description: "The specified 'token_type_hint' parameter is not supported.");

                    return;
                }

                if (!options.UseReferenceTokens &&
                    string.Equals(context.Request.TokenTypeHint, OpenIdConnectConstants.TokenTypeHints.AccessToken))
                {
                    context.Reject(
                        error: OpenIdConnectConstants.Errors.UnsupportedTokenType,
                        description: "The specified 'token_type_hint' parameter is not supported.");

                    return;
                }
            }

            // Skip client authentication if the client identifier is missing or reject
            // the revocation request if client identification is set as required.
            // Note: the OpenID Connect server middleware will automatically ensure that
            // the calling application cannot revoke a refresh token if it's not
            // the intended audience, even if client authentication was skipped.
            if (string.IsNullOrEmpty(context.ClientId))
            {
                // Reject the request if client identification is mandatory.
                if (options.RequireClientIdentification)
                {
                    logger.LogError("The revocation request was rejected becaused the " +
                                    "mandatory client_id parameter was missing or empty.");

                    context.Reject(
                        error: OpenIdConnectConstants.Errors.InvalidRequest,
                        description: "The mandatory 'client_id' parameter is missing.");

                    return;
                }

                logger.LogDebug("The revocation request validation process was skipped " +
                                "because the client_id parameter was missing or empty.");

                context.Skip();

                return;
            }

            // Retrieve the application details corresponding to the requested client_id.
            var application = await applications.FindByClientIdAsync(context.ClientId, context.HttpContext.RequestAborted);
            if (application == null)
            {
                logger.LogError("The revocation request was rejected because the client " +
                                "application was not found: '{ClientId}'.", context.ClientId);

                context.Reject(
                    error: OpenIdConnectConstants.Errors.InvalidClient,
                    description: "The specified 'client_id' parameter is invalid.");

                return;
            }

            // Store the application entity as a request property to make it accessible
            // from the other provider methods without having to call the store twice.
            context.Request.SetProperty($"{OpenIddictConstants.Properties.Application}:{context.ClientId}", application);

            // Reject revocation requests containing a client_secret if the application is a public client.
            if (await applications.IsPublicAsync(application, context.HttpContext.RequestAborted))
            {
                if (!string.IsNullOrEmpty(context.ClientSecret))
                {
                    logger.LogError("The revocation request was rejected because the public application " +
                                    "'{ClientId}' was not allowed to use this endpoint.", context.ClientId);

                    context.Reject(
                        error: OpenIdConnectConstants.Errors.InvalidRequest,
                        description: "The 'client_secret' parameter is not valid for this client application.");

                    return;
                }

                logger.LogDebug("The revocation request validation process was not fully validated because " +
                                "the client '{ClientId}' was a public application.", context.ClientId);

                // If client authentication cannot be enforced, call context.Skip() to inform
                // the OpenID Connect server middleware that the caller cannot be fully trusted.
                context.Skip();

                return;
            }

            // Confidential and hybrid applications MUST authenticate
            // to protect them from impersonation attacks.
            if (string.IsNullOrEmpty(context.ClientSecret))
            {
                logger.LogError("The revocation request was rejected because the confidential or hybrid application " +
                                "'{ClientId}' didn't specify a client secret.", context.ClientId);

                context.Reject(
                    error: OpenIdConnectConstants.Errors.InvalidClient,
                    description: "The 'client_secret' parameter required for this client application is missing.");

                return;
            }

            if (!await applications.ValidateClientSecretAsync(application, context.ClientSecret, context.HttpContext.RequestAborted))
            {
                logger.LogError("The revocation request was rejected because the confidential or hybrid application " +
                                "'{ClientId}' didn't specify valid client credentials.", context.ClientId);

                context.Reject(
                    error: OpenIdConnectConstants.Errors.InvalidClient,
                    description: "The specified client credentials are invalid.");

                return;
            }

            context.Validate();
        }

        public override async Task HandleRevocationRequest([NotNull] HandleRevocationRequestContext context)
        {
            var options = (OpenIddictOptions) context.Options;

            var logger = context.HttpContext.RequestServices.GetRequiredService<ILogger<OpenIddictProvider<TApplication, TAuthorization, TScope, TToken>>>();
            var tokens = context.HttpContext.RequestServices.GetRequiredService<OpenIddictTokenManager<TToken>>();

            Debug.Assert(context.Ticket != null, "The authentication ticket shouldn't be null.");

            // If the received token is not an authorization code or a refresh token,
            // return an error to indicate that the token cannot be revoked.
            if (context.Ticket.IsIdentityToken())
            {
                logger.LogError("The revocation request was rejected because identity tokens are not revocable.");

                context.Reject(
                    error: OpenIdConnectConstants.Errors.UnsupportedTokenType,
                    description: "The specified token cannot be revoked.");

                return;
            }

            // If the received token is an access token, return an error if reference tokens are not enabled.
            if (!options.UseReferenceTokens && context.Ticket.IsAccessToken())
            {
                logger.LogError("The revocation request was rejected because the access token was not revocable.");

                context.Reject(
                    error: OpenIdConnectConstants.Errors.UnsupportedTokenType,
                    description: "The specified token cannot be revoked.");

                return;
            }

            // Extract the token identifier from the authentication ticket.
            var identifier = context.Ticket.GetTokenId();
            Debug.Assert(!string.IsNullOrEmpty(identifier), "The authentication ticket should contain a token identifier.");

            // Retrieve the token from the request properties. If it's already marked as revoked, directly return a 200 response.
            var token = context.Request.GetProperty<TToken>($"{OpenIddictConstants.Properties.Token}:{identifier}");
            Debug.Assert(token != null, "The token shouldn't be null.");

<<<<<<< HEAD
            // Retrieve the token from the database. If the token cannot be found,
            // assume it is invalid and consider the revocation as successful.
            var token = await tokens.FindByIdAsync(identifier, context.HttpContext.RequestAborted);
            if (token == null || await tokens.IsRevokedAsync(token, context.HttpContext.RequestAborted))
=======
            if (await Tokens.IsRevokedAsync(token, context.HttpContext.RequestAborted))
>>>>>>> 9bae6740
            {
                logger.LogInformation("The token '{Identifier}' was not revoked because " +
                                      "it was already marked as invalid.", identifier);

                context.Revoked = true;

                return;
            }

            // Try to revoke the token. If an exception is thrown,
            // log and swallow it to ensure that a valid response
            // will be returned to the client application.
            try
            {
                await tokens.RevokeAsync(token, context.HttpContext.RequestAborted);
            }

            catch (Exception exception)
            {
                logger.LogWarning(0, exception, "An exception occurred while trying to revoke the authorization " +
                                                "associated with the token '{Identifier}'.", identifier);

                return;
            }

            logger.LogInformation("The token '{Identifier}' was successfully revoked.", identifier);

            context.Revoked = true;
        }
    }
}<|MERGE_RESOLUTION|>--- conflicted
+++ resolved
@@ -194,14 +194,7 @@
             var token = context.Request.GetProperty<TToken>($"{OpenIddictConstants.Properties.Token}:{identifier}");
             Debug.Assert(token != null, "The token shouldn't be null.");
 
-<<<<<<< HEAD
-            // Retrieve the token from the database. If the token cannot be found,
-            // assume it is invalid and consider the revocation as successful.
-            var token = await tokens.FindByIdAsync(identifier, context.HttpContext.RequestAborted);
-            if (token == null || await tokens.IsRevokedAsync(token, context.HttpContext.RequestAborted))
-=======
-            if (await Tokens.IsRevokedAsync(token, context.HttpContext.RequestAborted))
->>>>>>> 9bae6740
+            if (await tokens.IsRevokedAsync(token, context.HttpContext.RequestAborted))
             {
                 logger.LogInformation("The token '{Identifier}' was not revoked because " +
                                       "it was already marked as invalid.", identifier);
