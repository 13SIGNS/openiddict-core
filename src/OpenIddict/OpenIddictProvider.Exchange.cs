--- conflicted
+++ resolved
@@ -12,10 +12,6 @@
 using JetBrains.Annotations;
 using Microsoft.Extensions.DependencyInjection;
 using Microsoft.Extensions.Logging;
-<<<<<<< HEAD
-using Microsoft.Extensions.Options;
-=======
->>>>>>> 524fe6f0
 using OpenIddict.Core;
 
 namespace OpenIddict
@@ -25,12 +21,13 @@
     {
         public override async Task ValidateTokenRequest([NotNull] ValidateTokenRequestContext context)
         {
+            var options = (OpenIddictOptions) context.Options;
+
             var applications = context.HttpContext.RequestServices.GetRequiredService<OpenIddictApplicationManager<TApplication>>();
             var logger = context.HttpContext.RequestServices.GetRequiredService<ILogger<OpenIddictProvider<TApplication, TAuthorization, TScope, TToken>>>();
-            var options = context.HttpContext.RequestServices.GetRequiredService<IOptions<OpenIddictOptions>>();
 
             // Reject token requests that don't specify a supported grant type.
-            if (!options.Value.GrantTypes.Contains(context.Request.GrantType))
+            if (!options.GrantTypes.Contains(context.Request.GrantType))
             {
                 logger.LogError("The token request was rejected because the '{Grant}' " +
                                 "grant is not supported.", context.Request.GrantType);
@@ -44,7 +41,7 @@
 
             // Reject token requests that specify scope=offline_access if the refresh token flow is not enabled.
             if (context.Request.HasScope(OpenIdConnectConstants.Scopes.OfflineAccess) &&
-               !options.Value.GrantTypes.Contains(OpenIdConnectConstants.GrantTypes.RefreshToken))
+               !options.GrantTypes.Contains(OpenIdConnectConstants.GrantTypes.RefreshToken))
             {
                 context.Reject(
                     error: OpenIdConnectConstants.Errors.InvalidRequest,
@@ -103,7 +100,7 @@
             if (string.IsNullOrEmpty(context.ClientId))
             {
                 // Reject the request if client identification is mandatory.
-                if (options.Value.RequireClientIdentification)
+                if (options.RequireClientIdentification)
                 {
                     context.Reject(
                         error: OpenIdConnectConstants.Errors.InvalidRequest,
@@ -203,21 +200,18 @@
 
         public override async Task HandleTokenRequest([NotNull] HandleTokenRequestContext context)
         {
-            var options = context.HttpContext.RequestServices.GetRequiredService<IOptions<OpenIddictOptions>>();
+            var options = (OpenIddictOptions) context.Options;
+
+            var authorizations = context.HttpContext.RequestServices.GetRequiredService<OpenIddictAuthorizationManager<TAuthorization>>();
             var logger = context.HttpContext.RequestServices.GetRequiredService<ILogger<OpenIddictProvider<TApplication, TAuthorization, TScope, TToken>>>();
             var tokens = context.HttpContext.RequestServices.GetRequiredService<OpenIddictTokenManager<TToken>>();
 
-<<<<<<< HEAD
-            if (!options.Value.DisableTokenRevocation && (context.Request.IsAuthorizationCodeGrantType() ||
-                                                          context.Request.IsRefreshTokenGrantType()))
-=======
             if (options.DisableTokenRevocation || (!context.Request.IsAuthorizationCodeGrantType() &&
                                                    !context.Request.IsRefreshTokenGrantType()))
->>>>>>> 524fe6f0
             {
                 // Invoke the rest of the pipeline to allow
                 // the user code to handle the token request.
-                context.SkipHandler();
+                context.SkipToNextMiddleware();
 
                 return;
             }
@@ -231,18 +225,10 @@
             if (context.Request.IsAuthorizationCodeGrantType())
             {
                 // Retrieve the authorization code from the database and ensure it is still valid.
-                var token = await Tokens.FindByIdAsync(identifier, context.HttpContext.RequestAborted);
+                var token = await tokens.FindByIdAsync(identifier, context.HttpContext.RequestAborted);
                 if (token == null)
                 {
-<<<<<<< HEAD
-                    // Retrieve the token from the database and ensure it is still valid.
-                    var token = await tokens.FindByIdAsync(identifier, context.HttpContext.RequestAborted);
-                    if (token == null)
-                    {
-                        logger.LogError("The token request was rejected because the authorization code was revoked.");
-=======
-                    Logger.LogError("The token request was rejected because the authorization code was no longer valid.");
->>>>>>> 524fe6f0
+                    logger.LogError("The token request was rejected because the authorization code was no longer valid.");
 
                     context.Reject(
                         error: OpenIdConnectConstants.Errors.InvalidGrant,
@@ -254,54 +240,41 @@
                 // If the authorization code is already marked as redeemed, this may indicate that the authorization
                 // code was compromised. In this case, revoke the authorization and all the associated tokens. 
                 // See https://tools.ietf.org/html/rfc6749#section-10.5 for more information.
-                if (await Tokens.IsRedeemedAsync(token, context.HttpContext.RequestAborted))
+                if (await tokens.IsRedeemedAsync(token, context.HttpContext.RequestAborted))
                 {
                     var key = context.Ticket.GetProperty(OpenIddictConstants.Properties.AuthorizationId);
                     if (!string.IsNullOrEmpty(key))
                     {
-                        var authorization = await Authorizations.FindByIdAsync(key, context.HttpContext.RequestAborted);
+                        var authorization = await authorizations.FindByIdAsync(key, context.HttpContext.RequestAborted);
                         if (authorization != null)
                         {
-                            Logger.LogInformation("The authorization '{Identifier}' was automatically revoked.", key);
-
-                            await Authorizations.RevokeAsync(authorization, context.HttpContext.RequestAborted);
+                            logger.LogInformation("The authorization '{Identifier}' was automatically revoked.", key);
+
+                            await authorizations.RevokeAsync(authorization, context.HttpContext.RequestAborted);
                         }
 
-                        var tokens = await Tokens.FindByAuthorizationIdAsync(key, context.HttpContext.RequestAborted);
-                        for (var index = 0; index < tokens.Length; index++)
+                        var items = await tokens.FindByAuthorizationIdAsync(key, context.HttpContext.RequestAborted);
+                        for (var index = 0; index < items.Length; index++)
                         {
-                            Logger.LogInformation("The compromised token '{Identifier}' was automatically revoked.",
-                                await Tokens.GetIdAsync(tokens[index], context.HttpContext.RequestAborted));
-
-                            await Tokens.RevokeAsync(tokens[index], context.HttpContext.RequestAborted);
+                            logger.LogInformation("The compromised token '{Identifier}' was automatically revoked.",
+                                await tokens.GetIdAsync(items[index], context.HttpContext.RequestAborted));
+
+                            await tokens.RevokeAsync(items[index], context.HttpContext.RequestAborted);
                         }
                     }
 
-<<<<<<< HEAD
-                    // Revoke the authorization code to prevent token reuse.
-                    await tokens.RevokeAsync(token, context.HttpContext.RequestAborted);
-=======
-                    Logger.LogError("The token request was rejected because the authorization code was already redeemed.");
+                    logger.LogError("The token request was rejected because the authorization code was already redeemed.");
 
                     context.Reject(
                         error: OpenIdConnectConstants.Errors.InvalidGrant,
                         description: "The specified authorization code has already been redemeed.");
 
                     return;
->>>>>>> 524fe6f0
-                }
-
-                else if (!await Tokens.IsValidAsync(token, context.HttpContext.RequestAborted))
-                {
-<<<<<<< HEAD
-                    // Retrieve the token from the database and ensure it is still valid.
-                    var token = await tokens.FindByIdAsync(identifier, context.HttpContext.RequestAborted);
-                    if (token == null)
-                    {
-                        logger.LogError("The token request was rejected because the refresh token was revoked.");
-=======
-                    Logger.LogError("The token request was rejected because the authorization code was no longer valid.");
->>>>>>> 524fe6f0
+                }
+
+                else if (!await tokens.IsValidAsync(token, context.HttpContext.RequestAborted))
+                {
+                    logger.LogError("The token request was rejected because the authorization code was no longer valid.");
 
                     context.Reject(
                         error: OpenIdConnectConstants.Errors.InvalidGrant,
@@ -310,26 +283,17 @@
                     return;
                 }
 
-<<<<<<< HEAD
-                    // When sliding expiration is enabled, immediately
-                    // revoke the refresh token to prevent future reuse.
-                    // See https://tools.ietf.org/html/rfc6749#section-6.
-                    if (context.Options.UseSlidingExpiration)
-                    {
-                        await tokens.RevokeAsync(token, context.HttpContext.RequestAborted);
-                    }
-=======
                 // Mark the authorization code as redeemed to prevent token reuse.
-                await Tokens.RedeemAsync(token, context.HttpContext.RequestAborted);
+                await tokens.RedeemAsync(token, context.HttpContext.RequestAborted);
             }
 
             else
             {
                 // Retrieve the token from the database and ensure it is still valid.
-                var token = await Tokens.FindByIdAsync(identifier, context.HttpContext.RequestAborted);
-                if (token == null || !await Tokens.IsValidAsync(token, context.HttpContext.RequestAborted))
-                {
-                    Logger.LogError("The token request was rejected because the refresh token was no longer valid.");
+                var token = await tokens.FindByIdAsync(identifier, context.HttpContext.RequestAborted);
+                if (token == null || !await tokens.IsValidAsync(token, context.HttpContext.RequestAborted))
+                {
+                    logger.LogError("The token request was rejected because the refresh token was no longer valid.");
 
                     context.Reject(
                         error: OpenIdConnectConstants.Errors.InvalidGrant,
@@ -343,8 +307,7 @@
                 // See https://tools.ietf.org/html/rfc6749#section-6.
                 if (options.UseSlidingExpiration)
                 {
-                    await Tokens.RedeemAsync(token, context.HttpContext.RequestAborted);
->>>>>>> 524fe6f0
+                    await tokens.RedeemAsync(token, context.HttpContext.RequestAborted);
                 }
             }
 
