﻿/*
 * Licensed under the Apache License, Version 2.0 (http://www.apache.org/licenses/LICENSE-2.0)
 * See https://github.com/openiddict/openiddict-core for more information concerning
 * the license and the contributors participating to this project.
 */

using System;
using System.IO;
using System.Threading.Tasks;
using AspNet.Security.OpenIdConnect.Extensions;
using AspNet.Security.OpenIdConnect.Primitives;
using AspNet.Security.OpenIdConnect.Server;
using JetBrains.Annotations;
using Microsoft.AspNetCore.Diagnostics;
using Microsoft.AspNetCore.WebUtilities;
using Microsoft.Extensions.Caching.Distributed;
using Microsoft.Extensions.DependencyInjection;
using Microsoft.Extensions.Logging;
using Newtonsoft.Json;
using Newtonsoft.Json.Bson;
using Newtonsoft.Json.Linq;
using OpenIddict.Core;

namespace OpenIddict
{
    public partial class OpenIddictProvider<TApplication, TAuthorization, TScope, TToken> : OpenIdConnectServerProvider
        where TApplication : class where TAuthorization : class where TScope : class where TToken : class
    {
        public override async Task ExtractAuthorizationRequest([NotNull] ExtractAuthorizationRequestContext context)
        {
            var options = (OpenIddictOptions) context.Options;

            var logger = context.HttpContext.RequestServices.GetRequiredService<ILogger<OpenIddictProvider<TApplication, TAuthorization, TScope, TToken>>>();

            // Reject requests using the unsupported request parameter.
            if (!string.IsNullOrEmpty(context.Request.Request))
            {
                logger.LogError("The authorization request was rejected because it contained " +
                                "an unsupported parameter: {Parameter}.", "request");

                context.Reject(
                    error: OpenIdConnectConstants.Errors.RequestNotSupported,
                    description: "The request parameter is not supported.");

                return;
            }

            // Reject requests using the unsupported request_uri parameter.
            if (!string.IsNullOrEmpty(context.Request.RequestUri))
            {
                logger.LogError("The authorization request was rejected because it contained " +
                                "an unsupported parameter: {Parameter}.", "request_uri");

                context.Reject(
                    error: OpenIdConnectConstants.Errors.RequestUriNotSupported,
                    description: "The request_uri parameter is not supported.");

                return;
            }

            // If a request_id parameter can be found in the authorization request,
            // restore the complete authorization request from the distributed cache.
            if (!string.IsNullOrEmpty(context.Request.RequestId))
            {
                // Return an error if request caching support was not enabled.
                if (!options.EnableRequestCaching)
                {
                    logger.LogError("The authorization request was rejected because " +
                                    "request caching support was not enabled.");

                    context.Reject(
                        error: OpenIdConnectConstants.Errors.InvalidRequest,
                        description: "The request_id parameter is not supported.");

                    return;
                }

                // Note: the cache key is always prefixed with a specific marker
                // to avoid collisions with the other types of cached requests.
                var key = OpenIddictConstants.Environment.AuthorizationRequest + context.Request.RequestId;

                var payload = await options.Cache.GetAsync(key);
                if (payload == null)
                {
                    logger.LogError("The authorization request was rejected because an unknown " +
                                    "or invalid request_id parameter was specified.");

                    context.Reject(
                        error: OpenIdConnectConstants.Errors.InvalidRequest,
                        description: "Invalid request: timeout expired.");

                    return;
                }

                // Restore the authorization request parameters from the serialized payload.
                using (var reader = new BsonReader(new MemoryStream(payload)))
                {
                    foreach (var parameter in JObject.Load(reader))
                    {
                        // Avoid overriding the current request parameters.
                        if (context.Request.HasParameter(parameter.Key))
                        {
                            continue;
                        }

                        context.Request.SetParameter(parameter.Key, parameter.Value);
                    }
                }
            }
        }

        public override async Task ValidateAuthorizationRequest([NotNull] ValidateAuthorizationRequestContext context)
        {
            var options = (OpenIddictOptions) context.Options;

            var applications = context.HttpContext.RequestServices.GetRequiredService<OpenIddictApplicationManager<TApplication>>();
            var logger = context.HttpContext.RequestServices.GetRequiredService<ILogger<OpenIddictProvider<TApplication, TAuthorization, TScope, TToken>>>();

            // Note: the OpenID Connect server middleware supports authorization code, implicit, hybrid,
            // none and custom flows but OpenIddict uses a stricter policy rejecting unknown flows.
            if (!context.Request.IsAuthorizationCodeFlow() && !context.Request.IsHybridFlow() &&
                !context.Request.IsImplicitFlow() && !context.Request.IsNoneFlow())
            {
                logger.LogError("The authorization request was rejected because the '{ResponseType}' " +
                                "response type is not supported.", context.Request.ResponseType);

                context.Reject(
                    error: OpenIdConnectConstants.Errors.UnsupportedResponseType,
                    description: "The specified response_type parameter is not supported.");

                return;
            }

            // Reject code flow authorization requests if the authorization code flow is not enabled.
            if (context.Request.IsAuthorizationCodeFlow() &&
               !options.GrantTypes.Contains(OpenIdConnectConstants.GrantTypes.AuthorizationCode))
            {
                logger.LogError("The authorization request was rejected because " +
                                "the authorization code flow was not enabled.");

                context.Reject(
                    error: OpenIdConnectConstants.Errors.UnsupportedResponseType,
                    description: "The specified response_type parameter is not allowed.");

                return;
            }

            // Reject implicit flow authorization requests if the implicit flow is not enabled.
            if (context.Request.IsImplicitFlow() && !options.GrantTypes.Contains(OpenIdConnectConstants.GrantTypes.Implicit))
            {
                logger.LogError("The authorization request was rejected because the implicit flow was not enabled.");

                context.Reject(
                    error: OpenIdConnectConstants.Errors.UnsupportedResponseType,
                    description: "The specified response_type parameter is not allowed.");

                return;
            }

            // Reject hybrid flow authorization requests if the authorization code or the implicit flows are not enabled.
            if (context.Request.IsHybridFlow() && (!options.GrantTypes.Contains(OpenIdConnectConstants.GrantTypes.AuthorizationCode) ||
                                                   !options.GrantTypes.Contains(OpenIdConnectConstants.GrantTypes.Implicit)))
            {
                logger.LogError("The authorization request was rejected because the " +
                                "authorization code flow or the implicit flow was not enabled.");

                context.Reject(
                    error: OpenIdConnectConstants.Errors.UnsupportedResponseType,
                    description: "The specified response_type parameter is not allowed.");

                return;
            }

            // Reject authorization requests that specify scope=offline_access if the refresh token flow is not enabled.
            if (context.Request.HasScope(OpenIdConnectConstants.Scopes.OfflineAccess) &&
               !options.GrantTypes.Contains(OpenIdConnectConstants.GrantTypes.RefreshToken))
            {
                context.Reject(
                    error: OpenIdConnectConstants.Errors.InvalidRequest,
                    description: "The 'offline_access' scope is not allowed.");

                return;
            }

            // Note: the OpenID Connect server middleware supports the query, form_post and fragment response modes
            // and doesn't reject unknown/custom modes until the ApplyAuthorizationResponse event is invoked.
            // To ensure authorization requests are rejected early enough, an additional check is made by OpenIddict.
            if (!string.IsNullOrEmpty(context.Request.ResponseMode) && !context.Request.IsFormPostResponseMode() &&
                                                                       !context.Request.IsFragmentResponseMode() &&
                                                                       !context.Request.IsQueryResponseMode())
            {
                logger.LogError("The authorization request was rejected because the '{ResponseMode}' " +
                                "response mode is not supported.", context.Request.ResponseMode);

                context.Reject(
                    error: OpenIdConnectConstants.Errors.InvalidRequest,
                    description: "The specified response_mode parameter is not supported.");

                return;
            }

            // Note: redirect_uri is not required for pure OAuth2 requests
            // but this provider uses a stricter policy making it mandatory,
            // as required by the OpenID Connect core specification.
            // See http://openid.net/specs/openid-connect-core-1_0.html#AuthRequest.
            if (string.IsNullOrEmpty(context.RedirectUri))
            {
                context.Reject(
                    error: OpenIdConnectConstants.Errors.InvalidRequest,
                    description: "The required redirect_uri parameter was missing.");

                return;
            }

            // Note: the OpenID Connect server middleware always ensures a
            // code_challenge_method can't be specified without code_challenge.
            if (!string.IsNullOrEmpty(context.Request.CodeChallenge))
            {
                // Since the default challenge method (plain) is explicitly disallowed,
                // reject the authorization request if the code_challenge_method is missing.
                if (string.IsNullOrEmpty(context.Request.CodeChallengeMethod))
                {
                    logger.LogError("The authorization request was rejected because the " +
                                    "required 'code_challenge_method' parameter was missing.");

                    context.Reject(
                        error: OpenIdConnectConstants.Errors.InvalidRequest,
                        description: "The 'code_challenge_method' parameter must be specified.");

                    return;
                }

                // Disallow the use of the unsecure code_challenge_method=plain method.
                // See https://tools.ietf.org/html/rfc7636#section-7.2 for more information.
                if (string.Equals(context.Request.CodeChallengeMethod, OpenIdConnectConstants.CodeChallengeMethods.Plain))
                {
                    logger.LogError("The authorization request was rejected because the " +
                                    "'code_challenge_method' parameter was set to 'plain'.");

                    context.Reject(
                        error: OpenIdConnectConstants.Errors.InvalidRequest,
                        description: "The specified code_challenge_method parameter is not allowed.");

                    return;
                }

                // Reject authorization requests that contain response_type=token when a code_challenge is specified.
                if (context.Request.HasResponseType(OpenIdConnectConstants.ResponseTypes.Token))
                {
                    logger.LogError("The authorization request was rejected because the " +
                                    "specified response type was not compatible with PKCE.");

                    context.Reject(
                        error: OpenIdConnectConstants.Errors.InvalidRequest,
                        description: "The specified response_type parameter is not allowed when using PKCE.");

                    return;
                }
            }

            // Retrieve the application details corresponding to the requested client_id.
            var application = await applications.FindByClientIdAsync(context.ClientId, context.HttpContext.RequestAborted);
            if (application == null)
            {
                logger.LogError("The authorization request was rejected because the client " +
                                "application was not found: '{ClientId}'.", context.ClientId);

                context.Reject(
                    error: OpenIdConnectConstants.Errors.InvalidRequest,
                    description: "Application not found in the database: ensure that your client_id is correct.");

                return;
            }

<<<<<<< HEAD
            // Ensure a redirect_uri was associated with the application.
            if (!await applications.HasRedirectUriAsync(application, context.HttpContext.RequestAborted))
            {
                logger.LogError("The authorization request was rejected because no redirect_uri " +
                                "was registered with the application '{ClientId}'.", context.ClientId);

                context.Reject(
                    error: OpenIdConnectConstants.Errors.UnauthorizedClient,
                    description: "The client application is not allowed to use interactive flows.");

                return;
            }

            // Ensure the redirect_uri is valid.
            if (!await applications.ValidateRedirectUriAsync(application, context.RedirectUri, context.HttpContext.RequestAborted))
=======
            // Ensure that the specified redirect_uri is valid and is associated with the client application.
            if (!await Applications.ValidateRedirectUriAsync(application, context.RedirectUri, context.HttpContext.RequestAborted))
>>>>>>> 8488dd4f
            {
                logger.LogError("The authorization request was rejected because the redirect_uri " +
                                "was invalid: '{RedirectUri}'.", context.RedirectUri);

                context.Reject(
                    error: OpenIdConnectConstants.Errors.InvalidRequest,
                    description: "Invalid redirect_uri.");

                return;
            }

            // To prevent downgrade attacks, ensure that authorization requests returning a token directly from
            // the authorization endpoint are rejected if the client_id corresponds to a confidential application.
            // Note: when using the authorization code grant, ValidateTokenRequest is responsible of rejecting
            // the token request if the client_id corresponds to an unauthenticated confidential client.
            if (await applications.IsConfidentialAsync(application, context.HttpContext.RequestAborted) &&
               (context.Request.HasResponseType(OpenIdConnectConstants.ResponseTypes.IdToken) ||
                context.Request.HasResponseType(OpenIdConnectConstants.ResponseTypes.Token)))
            {
                context.Reject(
                    error: OpenIdConnectConstants.Errors.InvalidRequest,
                    description: "Confidential clients are not allowed to retrieve a token from the authorization endpoint.");

                return;
            }

            context.Validate();
        }

        public override async Task HandleAuthorizationRequest([NotNull] HandleAuthorizationRequestContext context)
        {
            var options = (OpenIddictOptions) context.Options;

            // If no request_id parameter can be found in the current request, assume the OpenID Connect request
            // was not serialized yet and store the entire payload in the distributed cache to make it easier
            // to flow across requests and internal/external authentication/registration workflows.
            if (options.EnableRequestCaching && string.IsNullOrEmpty(context.Request.RequestId))
            {
                // Generate a request identifier. Note: using a crypto-secure
                // random number generator is not necessary in this case.
                context.Request.RequestId = Guid.NewGuid().ToString();

                // Store the serialized authorization request parameters in the distributed cache.
                var stream = new MemoryStream();
                using (var writer = new BsonWriter(stream))
                {
                    writer.CloseOutput = false;

                    var serializer = JsonSerializer.CreateDefault();
                    serializer.Serialize(writer, context.Request);
                }

                // Note: the cache key is always prefixed with a specific marker
                // to avoid collisions with the other types of cached requests.
                var key = OpenIddictConstants.Environment.AuthorizationRequest + context.Request.RequestId;

                await options.Cache.SetAsync(key, stream.ToArray(), new DistributedCacheEntryOptions
                {
                    AbsoluteExpiration = context.Options.SystemClock.UtcNow + TimeSpan.FromMinutes(30),
                    SlidingExpiration = TimeSpan.FromMinutes(10)
                });

                // Create a new authorization request containing only the request_id parameter.
                var address = QueryHelpers.AddQueryString(
                    uri: context.HttpContext.Request.Scheme + "://" + context.HttpContext.Request.Host +
                         context.HttpContext.Request.PathBase + context.HttpContext.Request.Path,
                    name: OpenIdConnectConstants.Parameters.RequestId, value: context.Request.RequestId);

                context.HttpContext.Response.Redirect(address);

                // Mark the response as handled
                // to skip the rest of the pipeline.
                context.HandleResponse();

                return;
            }

            context.SkipToNextMiddleware();
        }

        public override async Task ApplyAuthorizationResponse([NotNull] ApplyAuthorizationResponseContext context)
        {
            var options = (OpenIddictOptions) context.Options;

            // Remove the authorization request from the distributed cache.
            if (options.EnableRequestCaching && !string.IsNullOrEmpty(context.Request.RequestId))
            {
                // Note: the cache key is always prefixed with a specific marker
                // to avoid collisions with the other types of cached requests.
                var key = OpenIddictConstants.Environment.AuthorizationRequest + context.Request.RequestId;

                // Note: the ApplyAuthorizationResponse event is called for both successful
                // and errored authorization responses but discrimination is not necessary here,
                // as the authorization request must be removed from the distributed cache in both cases.
                await options.Cache.RemoveAsync(key);
            }

            if (!options.ApplicationCanDisplayErrors && !string.IsNullOrEmpty(context.Error) &&
                                                         string.IsNullOrEmpty(context.RedirectUri))
            {
                // Determine if the status code pages middleware has been enabled for this request.
                // If it was not registered or enabled, let the OpenID Connect server middleware render
                // a default error page instead of delegating the rendering to the status code middleware.
                var feature = context.HttpContext.Features.Get<IStatusCodePagesFeature>();
                if (feature != null && feature.Enabled)
                {
                    // Replace the default status code to return a 400 response.
                    context.HttpContext.Response.StatusCode = 400;

                    // Mark the request as fully handled to prevent the OpenID Connect server middleware
                    // from displaying the default error page and to allow the status code pages middleware
                    // to rewrite the response using the logic defined by the developer when registering it.
                    context.HandleResponse();
                }
            }
        }
    }
}<|MERGE_RESOLUTION|>--- conflicted
+++ resolved
@@ -272,26 +272,8 @@
                 return;
             }
 
-<<<<<<< HEAD
-            // Ensure a redirect_uri was associated with the application.
-            if (!await applications.HasRedirectUriAsync(application, context.HttpContext.RequestAborted))
-            {
-                logger.LogError("The authorization request was rejected because no redirect_uri " +
-                                "was registered with the application '{ClientId}'.", context.ClientId);
-
-                context.Reject(
-                    error: OpenIdConnectConstants.Errors.UnauthorizedClient,
-                    description: "The client application is not allowed to use interactive flows.");
-
-                return;
-            }
-
-            // Ensure the redirect_uri is valid.
+            // Ensure that the specified redirect_uri is valid and is associated with the client application.
             if (!await applications.ValidateRedirectUriAsync(application, context.RedirectUri, context.HttpContext.RequestAborted))
-=======
-            // Ensure that the specified redirect_uri is valid and is associated with the client application.
-            if (!await Applications.ValidateRedirectUriAsync(application, context.RedirectUri, context.HttpContext.RequestAborted))
->>>>>>> 8488dd4f
             {
                 logger.LogError("The authorization request was rejected because the redirect_uri " +
                                 "was invalid: '{RedirectUri}'.", context.RedirectUri);
