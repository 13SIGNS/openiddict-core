﻿/*
 * Licensed under the Apache License, Version 2.0 (http://www.apache.org/licenses/LICENSE-2.0)
 * See https://github.com/openiddict/openiddict-core for more information concerning
 * the license and the contributors participating to this project.
 */

using System;
using System.Collections.Generic;
using System.Diagnostics;
using System.Globalization;
using System.Threading.Tasks;
using AspNet.Security.OpenIdConnect.Extensions;
using AspNet.Security.OpenIdConnect.Primitives;
using AspNet.Security.OpenIdConnect.Server;
using JetBrains.Annotations;
using Microsoft.AspNetCore.Authentication;
using Microsoft.AspNetCore.Http;
using Microsoft.AspNetCore.Http.Authentication;
using Microsoft.Extensions.DependencyInjection;
using Microsoft.Extensions.Logging;
using Microsoft.IdentityModel.Tokens;
using Newtonsoft.Json.Linq;
using OpenIddict.Core;

namespace OpenIddict
{
    public partial class OpenIddictProvider<TApplication, TAuthorization, TScope, TToken> : OpenIdConnectServerProvider
        where TApplication : class where TAuthorization : class where TScope : class where TToken : class
    {
        private async Task CreateAuthorizationAsync(
            [NotNull] AuthenticationTicket ticket, [NotNull] OpenIddictOptions options,
            [NotNull] HttpContext context, [NotNull] OpenIdConnectRequest request)
        {
            var applications = context.RequestServices.GetRequiredService<OpenIddictApplicationManager<TApplication>>();
            var authorizations = context.RequestServices.GetRequiredService<OpenIddictAuthorizationManager<TAuthorization>>();
            var logger = context.RequestServices.GetRequiredService<ILogger<OpenIddictProvider<TApplication, TAuthorization, TScope, TToken>>>();

            var descriptor = new OpenIddictAuthorizationDescriptor
            {
                Principal = ticket.Principal,
                Status = OpenIddictConstants.Statuses.Valid,
                Subject = ticket.Principal.GetClaim(OpenIdConnectConstants.Claims.Subject),
                Type = OpenIddictConstants.AuthorizationTypes.AdHoc
            };

            foreach (var property in ticket.Properties.Items)
            {
                descriptor.Properties.Add(property);
            }

            foreach (var scope in ticket.GetScopes())
            {
                descriptor.Scopes.Add(scope);
            }

            // If the client application is known, bind it to the authorization.
            if (!string.IsNullOrEmpty(request.ClientId))
            {
                var application = request.GetProperty<TApplication>($"{OpenIddictConstants.Properties.Application}:{request.ClientId}");
                Debug.Assert(application != null, "The client application shouldn't be null.");

                descriptor.ApplicationId = await applications.GetIdAsync(application);
            }

            var authorization = await authorizations.CreateAsync(descriptor);
            if (authorization != null)
            {
                var identifier = await authorizations.GetIdAsync(authorization);

                if (string.IsNullOrEmpty(request.ClientId))
                {
                    logger.LogInformation("An ad hoc authorization was automatically created and " +
                                          "associated with an unknown application: {Identifier}.", identifier);
                }

                else
                {
                    logger.LogInformation("An ad hoc authorization was automatically created and " +
                                          "associated with the '{ClientId}' application: {Identifier}.",
                                          request.ClientId, identifier);
                }

                // Attach the unique identifier of the ad hoc authorization to the authentication ticket
                // so that it is attached to all the derived tokens, allowing batched revocations support.
                ticket.SetProperty(OpenIddictConstants.Properties.AuthorizationId, identifier);
            }
        }

        private async Task<string> CreateTokenAsync(
            [NotNull] string type, [NotNull] AuthenticationTicket ticket,
            [NotNull] OpenIddictOptions options, [NotNull] HttpContext context,
            [NotNull] OpenIdConnectRequest request,
            [NotNull] ISecureDataFormat<AuthenticationTicket> format)
        {
            Debug.Assert(!(options.DisableTokenRevocation && options.UseReferenceTokens),
                "Token revocation cannot be disabled when using reference tokens.");

            Debug.Assert(type == OpenIdConnectConstants.TokenUsages.AccessToken ||
                         type == OpenIdConnectConstants.TokenUsages.AuthorizationCode ||
                         type == OpenIdConnectConstants.TokenUsages.RefreshToken,
                "Only authorization codes, access and refresh tokens should be created using this method.");

            var applications = context.RequestServices.GetRequiredService<OpenIddictApplicationManager<TApplication>>();
            var logger = context.RequestServices.GetRequiredService<ILogger<OpenIddictProvider<TApplication, TAuthorization, TScope, TToken>>>();
            var tokens = context.RequestServices.GetRequiredService<OpenIddictTokenManager<TToken>>();

            // When sliding expiration is disabled, the expiration date of generated refresh tokens is fixed
            // and must exactly match the expiration date of the refresh token used in the token request.
            if (request.IsTokenRequest() && request.IsRefreshTokenGrantType() &&
               !options.UseSlidingExpiration && type == OpenIdConnectConstants.TokenUsages.RefreshToken)
            {
                var properties = request.GetProperty<AuthenticationTicket>(
                    OpenIddictConstants.Properties.AuthenticationTicket)?.Properties;
                Debug.Assert(properties != null, "The authentication properties shouldn't be null.");

                ticket.Properties.ExpiresUtc = properties.ExpiresUtc;
            }

            if (options.DisableTokenRevocation)
            {
                return null;
            }

            var descriptor = new OpenIddictTokenDescriptor
            {
                AuthorizationId = ticket.GetProperty(OpenIddictConstants.Properties.AuthorizationId),
                CreationDate = ticket.Properties.IssuedUtc,
                ExpirationDate = ticket.Properties.ExpiresUtc,
                Principal = ticket.Principal,
                Status = OpenIddictConstants.Statuses.Valid,
                Subject = ticket.Principal.GetClaim(OpenIdConnectConstants.Claims.Subject),
                Type = type
            };

            foreach (var property in ticket.Properties.Items)
            {
                descriptor.Properties.Add(property);
            }

            string result = null;

            // When reference tokens are enabled or when the token is an authorization code or a
            // refresh token, remove the unnecessary properties from the authentication ticket.
            if (options.UseReferenceTokens ||
               (type == OpenIdConnectConstants.TokenUsages.AuthorizationCode ||
                type == OpenIdConnectConstants.TokenUsages.RefreshToken))
            {
                ticket.Properties.IssuedUtc = ticket.Properties.ExpiresUtc = null;
                ticket.RemoveProperty(OpenIddictConstants.Properties.AuthorizationId)
                      .RemoveProperty(OpenIdConnectConstants.Properties.TokenId);
            }

            // If reference tokens are enabled, create a new entry for
            // authorization codes, refresh tokens and access tokens.
            if (options.UseReferenceTokens)
            {
                // Note: the data format is automatically replaced at startup time to ensure
                // that encrypted tokens stored in the database cannot be considered as
                // valid tokens if the developer decides to disable reference tokens support.
                descriptor.Payload = format.Protect(ticket);

                // Generate a new crypto-secure random identifier that will be
                // substituted to the ciphertext returned by the data format.
                var bytes = new byte[256 / 8];
                options.RandomNumberGenerator.GetBytes(bytes);
                result = Base64UrlEncoder.Encode(bytes);

                // Obfuscate the reference identifier so it can be safely stored in the databse.
                descriptor.ReferenceId = await tokens.ObfuscateReferenceIdAsync(result);
            }

            // Otherwise, only create a token metadata entry for authorization codes and refresh tokens.
            else if (type != OpenIdConnectConstants.TokenUsages.AuthorizationCode &&
                     type != OpenIdConnectConstants.TokenUsages.RefreshToken)
            {
                return null;
            }

            // If the client application is known, associate it with the token.
            if (!string.IsNullOrEmpty(request.ClientId))
            {
                var application = request.GetProperty<TApplication>($"{OpenIddictConstants.Properties.Application}:{request.ClientId}");
                Debug.Assert(application != null, "The client application shouldn't be null.");


                descriptor.ApplicationId = await applications.GetIdAsync(application);
            }

            // If a null value was returned by CreateAsync(), return immediately.

            // Note: the request cancellation token is deliberately not used here to ensure the caller
            // cannot prevent this operation from being executed by resetting the TCP connection.
            var token = await tokens.CreateAsync(descriptor);
            if (token == null)
            {
                return null;
            }

            // Throw an exception if the token identifier can't be resolved.
            var identifier = await tokens.GetIdAsync(token);
            if (string.IsNullOrEmpty(identifier))
            {
                throw new InvalidOperationException("The unique key associated with a refresh token cannot be null or empty.");
            }

            // Restore the token identifier using the unique
            // identifier attached with the database entry.
            ticket.SetTokenId(identifier);

            // Dynamically set the creation and expiration dates.
            ticket.Properties.IssuedUtc = descriptor.CreationDate;
            ticket.Properties.ExpiresUtc = descriptor.ExpirationDate;

            // Restore the authorization identifier using the identifier attached with the database entry.
            ticket.SetProperty(OpenIddictConstants.Properties.AuthorizationId, descriptor.AuthorizationId);

            if (!string.IsNullOrEmpty(result))
            {
                logger.LogTrace("A new reference token was successfully generated and persisted " +
                                "in the database: {Token} ; {Claims} ; {Properties}.",
                                result, ticket.Principal.Claims, ticket.Properties.Items);
            }

            return result;
        }

        private async Task<AuthenticationTicket> ReceiveTokenAsync(
            [NotNull] string type, [NotNull] string value,
            [NotNull] OpenIddictOptions options, [NotNull] HttpContext context,
            [NotNull] OpenIdConnectRequest request,
            [NotNull] ISecureDataFormat<AuthenticationTicket> format)
        {
            var logger = context.RequestServices.GetRequiredService<ILogger<OpenIddictProvider<TApplication, TAuthorization, TScope, TToken>>>();
            var tokens = context.RequestServices.GetRequiredService<OpenIddictTokenManager<TToken>>();

            Debug.Assert(type == OpenIdConnectConstants.TokenUsages.AccessToken ||
                         type == OpenIdConnectConstants.TokenUsages.AuthorizationCode ||
                         type == OpenIdConnectConstants.TokenUsages.RefreshToken,
                "Only authorization codes, access and refresh tokens should be validated using this method.");

            string identifier;
            AuthenticationTicket ticket;
            TToken token;

            if (options.UseReferenceTokens)
            {
                // For introspection or revocation requests, this method may be called more than once.
                // For reference tokens, this may result in multiple database calls being made.
                // To optimize that, the token is added to the request properties to indicate that
                // a database lookup was already made with the same identifier. If the marker exists,
                // the property value (that may be null) is used instead of making a database call.
                if (request.HasProperty($"{OpenIddictConstants.Properties.ReferenceToken}:{value}"))
                {
                    token = request.GetProperty<TToken>($"{OpenIddictConstants.Properties.ReferenceToken}:{value}");
                }

                else
                {
                    // Retrieve the token entry from the database. If it
                    // cannot be found, assume the token is not valid.
                    token = await tokens.FindByReferenceIdAsync(value);

                    // Store the token as a request property so it can be retrieved if this method is called another time.
                    request.AddProperty($"{OpenIddictConstants.Properties.ReferenceToken}:{value}", token);
                }

                if (token == null)
                {
                    logger.LogInformation("The reference token corresponding to the '{Identifier}' " +
                                          "reference identifier cannot be found in the database.", value);

                    return null;
                }

                identifier = await tokens.GetIdAsync(token);
                if (string.IsNullOrEmpty(identifier))
                {
                    logger.LogWarning("The identifier associated with the received token cannot be retrieved. " +
                                      "This may indicate that the token entry is corrupted.");

                    return null;
                }

                // Extract the encrypted payload from the token. If it's null or empty,
                // assume the token is not a reference token and consider it as invalid.
                var payload = await tokens.GetPayloadAsync(token);
                if (string.IsNullOrEmpty(payload))
                {
                    logger.LogWarning("The ciphertext associated with the token '{Identifier}' cannot be retrieved. " +
                                      "This may indicate that the token is not a reference token.", identifier);

                    return null;
                }

                ticket = format.Unprotect(payload);
                if (ticket == null)
                {
                    logger.LogWarning("The ciphertext associated with the token '{Identifier}' cannot be decrypted. " +
                                      "This may indicate that the token entry is corrupted or tampered.",
                                      await tokens.GetIdAsync(token));

                    return null;
                }

                request.SetProperty($"{OpenIddictConstants.Properties.Token}:{identifier}", token);
            }

            else if (type == OpenIdConnectConstants.TokenUsages.AuthorizationCode ||
                     type == OpenIdConnectConstants.TokenUsages.RefreshToken)
            {
                ticket = format.Unprotect(value);
                if (ticket == null)
                {
                    logger.LogTrace("The received token was invalid or malformed: {Token}.", value);

                    return null;
                }

                identifier = ticket.GetTokenId();
                if (string.IsNullOrEmpty(identifier))
                {
                    logger.LogWarning("The identifier associated with the received token cannot be retrieved. " +
                                      "This may indicate that the token entry is corrupted.");

                    return null;
                }

                // For introspection or revocation requests, this method may be called more than once.
                // For codes/refresh tokens, this may result in multiple database calls being made.
                // To optimize that, the token is added to the request properties to indicate that
                // a database lookup was already made with the same identifier. If the marker exists,
                // the property value (that may be null) is used instead of making a database call.
                if (request.HasProperty($"{OpenIddictConstants.Properties.Token}:{identifier}"))
                {
                    token = request.GetProperty<TToken>($"{OpenIddictConstants.Properties.Token}:{identifier}");
                }

                // Otherwise, retrieve the authorization code/refresh token entry from the database.
                // If it cannot be found, assume the authorization code/refresh token is not valid.
                else
                {
                    token = await tokens.FindByIdAsync(identifier);

                    // Store the token as a request property so it can be retrieved if this method is called another time.
                    request.AddProperty($"{OpenIddictConstants.Properties.Token}:{identifier}", token);
                }

                if (token == null)
                {
                    logger.LogInformation("The token '{Identifier}' cannot be found in the database.", ticket.GetTokenId());

                    return null;
                }
            }

            else
            {
                return null;
            }

            // Restore the token identifier using the unique
            // identifier attached with the database entry.
            ticket.SetTokenId(identifier);

            // Dynamically set the creation and expiration dates.
            ticket.Properties.IssuedUtc = await tokens.GetCreationDateAsync(token);
            ticket.Properties.ExpiresUtc = await tokens.GetExpirationDateAsync(token);

            // Restore the authorization identifier using the identifier attached with the database entry.
            ticket.SetProperty(OpenIddictConstants.Properties.AuthorizationId,
                await tokens.GetAuthorizationIdAsync(token));

            logger.LogTrace("The token '{Identifier}' was successfully decrypted and " +
                            "retrieved from the database: {Claims} ; {Properties}.",
                            ticket.GetTokenId(), ticket.Principal.Claims, ticket.Properties.Items);

            return ticket;
        }

        private async Task<bool> TryRevokeAuthorizationAsync([NotNull] AuthenticationTicket ticket, [NotNull] HttpContext context)
        {
            var authorizations = context.RequestServices.GetRequiredService<OpenIddictAuthorizationManager<TAuthorization>>();
            var logger = context.RequestServices.GetRequiredService<ILogger<OpenIddictProvider<TApplication, TAuthorization, TScope, TToken>>>();

            // Note: if the authorization identifier or the authorization itself
            // cannot be found, return true as the authorization doesn't need
            // to be revoked if it doesn't exist or is already invalid.
            var identifier = ticket.GetProperty(OpenIddictConstants.Properties.AuthorizationId);
            if (string.IsNullOrEmpty(identifier))
            {
                return true;
            }

            var authorization = await authorizations.FindByIdAsync(identifier);
            if (authorization == null)
            {
                return true;
            }

            try
            {
                // Note: the request cancellation token is deliberately not used here to ensure the caller
                // cannot prevent this operation from being executed by resetting the TCP connection.
                await authorizations.RevokeAsync(authorization);

                logger.LogInformation("The authorization '{Identifier}' was automatically revoked.", identifier);

                return true;
            }

            catch (Exception exception)
            {
                logger.LogWarning(0, exception, "An exception occurred while trying to revoke the authorization " +
                                                "associated with the token '{Identifier}'.", identifier);

                return false;
            }
        }

        private async Task<bool> TryRevokeTokenAsync([NotNull] TToken token, [NotNull] HttpContext context)
        {
            var logger = context.RequestServices.GetRequiredService<ILogger<OpenIddictProvider<TApplication, TAuthorization, TScope, TToken>>>();
            var tokens = context.RequestServices.GetRequiredService<OpenIddictTokenManager<TToken>>();

            var identifier = await tokens.GetIdAsync(token);
            Debug.Assert(!string.IsNullOrEmpty(identifier), "The token identifier shouldn't be null or empty.");

            try
            {
                // Note: the request cancellation token is deliberately not used here to ensure the caller
                // cannot prevent this operation from being executed by resetting the TCP connection.
                await tokens.RevokeAsync(token);

                logger.LogInformation("The token '{Identifier}' was automatically revoked.", identifier);

                return true;
            }

            catch (Exception exception)
            {
                logger.LogWarning(0, exception, "An exception occurred while trying to revoke " +
                                                "the token '{Identifier}'.", identifier);

                return false;
            }
        }

        private async Task<bool> TryRevokeTokensAsync([NotNull] AuthenticationTicket ticket, [NotNull] HttpContext context)
        {
            var tokens = context.RequestServices.GetRequiredService<OpenIddictTokenManager<TToken>>();

            // Note: if the authorization identifier is null, return true as no tokens need to be revoked.
            var identifier = ticket.GetProperty(OpenIddictConstants.Properties.AuthorizationId);
            if (string.IsNullOrEmpty(identifier))
            {
                return true;
            }

<<<<<<< HEAD
            foreach (var token in await tokens.FindByAuthorizationIdAsync(identifier))
=======
            var result = true;

            foreach (var token in await Tokens.FindByAuthorizationIdAsync(identifier))
>>>>>>> 6b52ed47
            {
                // Don't change the status of the token used in the token request.
                if (string.Equals(ticket.GetTokenId(), await tokens.GetIdAsync(token), StringComparison.Ordinal))
                {
                    continue;
                }

<<<<<<< HEAD
                await TryRevokeTokenAsync(token, context);
=======
                result &= await TryRevokeTokenAsync(token);
>>>>>>> 6b52ed47
            }

            return result;
        }

        private async Task<bool> TryRedeemTokenAsync([NotNull] TToken token, [NotNull] HttpContext context)
        {
            var logger = context.RequestServices.GetRequiredService<ILogger<OpenIddictProvider<TApplication, TAuthorization, TScope, TToken>>>();
            var tokens = context.RequestServices.GetRequiredService<OpenIddictTokenManager<TToken>>();

            var identifier = await tokens.GetIdAsync(token);

            Debug.Assert(!string.IsNullOrEmpty(identifier), "The token identifier shouldn't be null or empty.");

            try
            {
                // Note: the request cancellation token is deliberately not used here to ensure the caller
                // cannot prevent this operation from being executed by resetting the TCP connection.
                await tokens.RedeemAsync(token);

                logger.LogInformation("The token '{Identifier}' was automatically marked as redeemed.", identifier);

                return true;
            }

            catch (Exception exception)
            {
                logger.LogWarning(0, exception, "An exception occurred while trying to " +
                                                "redeem the token '{Identifier}'.", identifier);

                return false;
            }
        }

        private async Task<bool> TryExtendTokenAsync(
            [NotNull] TToken token, [NotNull] AuthenticationTicket ticket,
            [NotNull] HttpContext context, [NotNull] OpenIddictOptions options)
        {
            var logger = context.RequestServices.GetRequiredService<ILogger<OpenIddictProvider<TApplication, TAuthorization, TScope, TToken>>>();
            var tokens = context.RequestServices.GetRequiredService<OpenIddictTokenManager<TToken>>();

            var identifier = ticket.GetTokenId();
            Debug.Assert(!string.IsNullOrEmpty(identifier), "The token identifier shouldn't be null or empty.");

            try
            {
                // Compute the new expiration date of the refresh token.
                var date = options.SystemClock.UtcNow;
                date += ticket.GetRefreshTokenLifetime() ?? options.RefreshTokenLifetime;

                // Note: the request cancellation token is deliberately not used here to ensure the caller
                // cannot prevent this operation from being executed by resetting the TCP connection.
                await tokens.ExtendAsync(token, date);

                logger.LogInformation("The expiration date of the refresh token '{Identifier}' " +
                                      "was automatically updated: {Date}.", identifier, date);

                return true;
            }

            catch (Exception exception)
            {
                logger.LogWarning(0, exception, "An exception occurred while trying to update the " +
                                                "expiration date of the token '{Identifier}'.", identifier);

                return false;
            }
        }

        private IEnumerable<Tuple<string, string, OpenIdConnectParameter>> GetParameters(
            [NotNull] HttpContext context, [NotNull] OpenIdConnectRequest request,
            [NotNull] AuthenticationProperties properties)
        {
            var logger = context.RequestServices.GetRequiredService<ILogger<OpenIddictProvider<TApplication, TAuthorization, TScope, TToken>>>();

            Debug.Assert(properties != null, "The authentication properties shouldn't be null.");

            Debug.Assert(request != null, "The request shouldn't be null.");
            Debug.Assert(request.IsAuthorizationRequest() || request.IsLogoutRequest() || request.IsTokenRequest(),
                "The request should be an authorization, logout or token request.");

            foreach (var property in properties.Items)
            {
                if (string.IsNullOrEmpty(property.Key))
                {
                    continue;
                }

                if (string.IsNullOrEmpty(property.Value))
                {
                    continue;
                }

                if (property.Key.EndsWith(OpenIddictConstants.PropertyTypes.Boolean))
                {
                    var name = property.Key.Substring(
                        /* index: */ 0,
                        /* length: */ property.Key.LastIndexOf(OpenIddictConstants.PropertyTypes.Boolean));

                    bool value;

                    try
                    {
                        value = bool.Parse(property.Value);
                    }

                    catch (Exception exception)
                    {
                        logger.LogWarning(0, exception, "An error occurred while parsing the public property " +
                                                        "'{Name}' from the authentication ticket.", name);

                        continue;
                    }

                    yield return Tuple.Create(property.Key, name, new OpenIdConnectParameter(value));
                }

                else if (property.Key.EndsWith(OpenIddictConstants.PropertyTypes.Integer))
                {
                    var name = property.Key.Substring(
                        /* index: */ 0,
                        /* length: */ property.Key.LastIndexOf(OpenIddictConstants.PropertyTypes.Integer));

                    long value;

                    try
                    {
                        value = long.Parse(property.Value, CultureInfo.InvariantCulture);
                    }

                    catch (Exception exception)
                    {
                        logger.LogWarning(0, exception, "An error occurred while parsing the public property " +
                                                        "'{Name}' from the authentication ticket.", name);

                        continue;
                    }

                    yield return Tuple.Create(property.Key, name, new OpenIdConnectParameter(value));
                }

                else if (property.Key.EndsWith(OpenIddictConstants.PropertyTypes.Json))
                {
                    var name = property.Key.Substring(
                        /* index: */ 0,
                        /* length: */ property.Key.LastIndexOf(OpenIddictConstants.PropertyTypes.Json));

                    if (request.IsAuthorizationRequest() || request.IsLogoutRequest())
                    {
                        logger.LogWarning("The JSON property '{Name}' was excluded as it was not " +
                                          "compatible with the OpenID Connect response type.", name);

                        continue;
                    }

                    JToken value;

                    try
                    {
                        value = JToken.Parse(property.Value);
                    }

                    catch (Exception exception)
                    {
                        logger.LogWarning(0, exception, "An error occurred while deserializing the public JSON " +
                                                        "property '{Name}' from the authentication ticket.", name);

                        continue;
                    }

                    yield return Tuple.Create(property.Key, name, new OpenIdConnectParameter(value));
                }

                else if (property.Key.EndsWith(OpenIddictConstants.PropertyTypes.String))
                {
                    var name = property.Key.Substring(
                        /* index: */ 0,
                        /* length: */ property.Key.LastIndexOf(OpenIddictConstants.PropertyTypes.String));

                    yield return Tuple.Create(property.Key, name, new OpenIdConnectParameter(property.Value));
                }

                continue;
            }
        }
    }
}<|MERGE_RESOLUTION|>--- conflicted
+++ resolved
@@ -456,13 +456,9 @@
                 return true;
             }
 
-<<<<<<< HEAD
+            var result = true;
+
             foreach (var token in await tokens.FindByAuthorizationIdAsync(identifier))
-=======
-            var result = true;
-
-            foreach (var token in await Tokens.FindByAuthorizationIdAsync(identifier))
->>>>>>> 6b52ed47
             {
                 // Don't change the status of the token used in the token request.
                 if (string.Equals(ticket.GetTokenId(), await tokens.GetIdAsync(token), StringComparison.Ordinal))
@@ -470,11 +466,7 @@
                     continue;
                 }
 
-<<<<<<< HEAD
-                await TryRevokeTokenAsync(token, context);
-=======
-                result &= await TryRevokeTokenAsync(token);
->>>>>>> 6b52ed47
+                result &= await TryRevokeTokenAsync(token, context);
             }
 
             return result;
