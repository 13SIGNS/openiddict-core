﻿/*
 * Licensed under the Apache License, Version 2.0 (http://www.apache.org/licenses/LICENSE-2.0)
 * See https://github.com/openiddict/openiddict-core for more information concerning
 * the license and the contributors participating to this project.
 */

using System;
using System.Collections.Generic;
using System.Diagnostics;
using System.Globalization;
using System.Security.Cryptography;
using System.Threading.Tasks;
using AspNet.Security.OpenIdConnect.Extensions;
using AspNet.Security.OpenIdConnect.Primitives;
using AspNet.Security.OpenIdConnect.Server;
using JetBrains.Annotations;
using Microsoft.AspNetCore.Authentication;
using Microsoft.AspNetCore.Http;
using Microsoft.AspNetCore.Http.Authentication;
using Microsoft.Extensions.DependencyInjection;
using Microsoft.Extensions.Logging;
using Microsoft.IdentityModel.Tokens;
using Newtonsoft.Json.Linq;
using OpenIddict.Core;

namespace OpenIddict
{
    public partial class OpenIddictProvider<TApplication, TAuthorization, TScope, TToken> : OpenIdConnectServerProvider
        where TApplication : class where TAuthorization : class where TScope : class where TToken : class
    {
        private async Task CreateAuthorizationAsync(
            [NotNull] AuthenticationTicket ticket, [NotNull] OpenIddictOptions options,
            [NotNull] HttpContext context, [NotNull] OpenIdConnectRequest request)
        {
            var applications = context.RequestServices.GetRequiredService<OpenIddictApplicationManager<TApplication>>();
            var authorizations = context.RequestServices.GetRequiredService<OpenIddictAuthorizationManager<TAuthorization>>();
            var logger = context.RequestServices.GetRequiredService<ILogger<OpenIddictProvider<TApplication, TAuthorization, TScope, TToken>>>();

            var descriptor = new OpenIddictAuthorizationDescriptor
            {
                Principal = ticket.Principal,
                Status = OpenIddictConstants.Statuses.Valid,
                Subject = ticket.Principal.GetClaim(OpenIdConnectConstants.Claims.Subject),
                Type = OpenIddictConstants.AuthorizationTypes.AdHoc
            };

            foreach (var property in ticket.Properties.Items)
            {
                descriptor.Properties.Add(property);
            }

            foreach (var scope in ticket.GetScopes())
            {
                descriptor.Scopes.Add(scope);
            }

            // If the client application is known, bind it to the authorization.
            if (!string.IsNullOrEmpty(request.ClientId))
            {
                var application = await applications.FindByClientIdAsync(request.ClientId, context.RequestAborted);
                if (application == null)
                {
                    throw new InvalidOperationException("The client application cannot be retrieved from the database.");
                }

                descriptor.ApplicationId = await applications.GetIdAsync(application, context.RequestAborted);
            }

            var authorization = await authorizations.CreateAsync(descriptor, context.RequestAborted);
            if (authorization != null)
            {
                var identifier = await authorizations.GetIdAsync(authorization, context.RequestAborted);

                if (string.IsNullOrEmpty(request.ClientId))
                {
                    logger.LogInformation("An ad hoc authorization was automatically created and " +
                                          "associated with an unknown application: {Identifier}.", identifier);
                }

                else
                {
                    logger.LogInformation("An ad hoc authorization was automatically created and " +
                                          "associated with the '{ClientId}' application: {Identifier}.",
                                          request.ClientId, identifier);
                }

                // Attach the unique identifier of the ad hoc authorization to the authentication ticket
                // so that it is attached to all the derived tokens, allowing batched revocations support.
                ticket.SetProperty(OpenIddictConstants.Properties.AuthorizationId, identifier);
            }
        }

        private async Task<string> CreateTokenAsync(
            [NotNull] string type, [NotNull] AuthenticationTicket ticket,
            [NotNull] OpenIddictOptions options, [NotNull] HttpContext context,
            [NotNull] OpenIdConnectRequest request,
            [NotNull] ISecureDataFormat<AuthenticationTicket> format)
        {
            Debug.Assert(!(options.DisableTokenRevocation && options.UseReferenceTokens),
                "Token revocation cannot be disabled when using reference tokens.");

            Debug.Assert(type == OpenIdConnectConstants.TokenUsages.AccessToken ||
                         type == OpenIdConnectConstants.TokenUsages.AuthorizationCode ||
                         type == OpenIdConnectConstants.TokenUsages.RefreshToken,
                "Only authorization codes, access and refresh tokens should be created using this method.");

            var applications = context.RequestServices.GetRequiredService<OpenIddictApplicationManager<TApplication>>();
            var logger = context.RequestServices.GetRequiredService<ILogger<OpenIddictProvider<TApplication, TAuthorization, TScope, TToken>>>();
            var tokens = context.RequestServices.GetRequiredService<OpenIddictTokenManager<TToken>>();

            // When sliding expiration is disabled, the expiration date of generated refresh tokens is fixed
            // and must exactly match the expiration date of the refresh token used in the token request.
            if (request.IsTokenRequest() && request.IsRefreshTokenGrantType() &&
               !options.UseSlidingExpiration && type == OpenIdConnectConstants.TokenUsages.RefreshToken)
            {
                var properties = request.GetProperty<AuthenticationTicket>(
                    OpenIddictConstants.Properties.AuthenticationTicket)?.Properties;
                Debug.Assert(properties != null, "The authentication properties shouldn't be null.");

                ticket.Properties.ExpiresUtc = properties.ExpiresUtc;
            }

            if (options.DisableTokenRevocation)
            {
                return null;
            }

            var descriptor = new OpenIddictTokenDescriptor
            {
                AuthorizationId = ticket.GetProperty(OpenIddictConstants.Properties.AuthorizationId),
                CreationDate = ticket.Properties.IssuedUtc,
                ExpirationDate = ticket.Properties.ExpiresUtc,
                Principal = ticket.Principal,
                Status = OpenIddictConstants.Statuses.Valid,
                Subject = ticket.Principal.GetClaim(OpenIdConnectConstants.Claims.Subject),
                Type = type
            };

            foreach (var property in ticket.Properties.Items)
            {
                descriptor.Properties.Add(property);
            }

            string result = null;

            // When reference tokens are enabled or when the token is an authorization code or a
            // refresh token, remove the unnecessary properties from the authentication ticket.
            if (options.UseReferenceTokens ||
               (type == OpenIdConnectConstants.TokenUsages.AuthorizationCode ||
                type == OpenIdConnectConstants.TokenUsages.RefreshToken))
            {
                ticket.Properties.IssuedUtc = ticket.Properties.ExpiresUtc = null;
                ticket.RemoveProperty(OpenIddictConstants.Properties.AuthorizationId)
                      .RemoveProperty(OpenIdConnectConstants.Properties.TokenId);
            }

            // If reference tokens are enabled, create a new entry for
            // authorization codes, refresh tokens and access tokens.
            if (options.UseReferenceTokens)
            {
                // Note: the data format is automatically replaced at startup time to ensure
                // that encrypted tokens stored in the database cannot be considered as
                // valid tokens if the developer decides to disable reference tokens support.
                descriptor.Payload = format.Protect(ticket);

                // Generate a new crypto-secure random identifier that will be
                // substituted to the ciphertext returned by the data format.
                var bytes = new byte[256 / 8];
                options.RandomNumberGenerator.GetBytes(bytes);
                result = Base64UrlEncoder.Encode(bytes);

                // Obfuscate the reference identifier so it can be safely stored in the databse.
                descriptor.ReferenceId = await Tokens.ObfuscateReferenceIdAsync(result, context.RequestAborted);
            }

            // Otherwise, only create a token metadata entry for authorization codes and refresh tokens.
            else if (type != OpenIdConnectConstants.TokenUsages.AuthorizationCode &&
                     type != OpenIdConnectConstants.TokenUsages.RefreshToken)
            {
                return null;
            }

            // If the client application is known, associate it with the token.
            if (!string.IsNullOrEmpty(request.ClientId))
            {
                var application = await applications.FindByClientIdAsync(request.ClientId, context.RequestAborted);
                if (application == null)
                {
                    throw new InvalidOperationException("The client application cannot be retrieved from the database.");
                }

                descriptor.ApplicationId = await applications.GetIdAsync(application, context.RequestAborted);
            }

            // If a null value was returned by CreateAsync(), return immediately.
            var token = await tokens.CreateAsync(descriptor, context.RequestAborted);
            if (token == null)
            {
                return null;
            }

            // Throw an exception if the token identifier can't be resolved.
            var identifier = await tokens.GetIdAsync(token, context.RequestAborted);
            if (string.IsNullOrEmpty(identifier))
            {
                throw new InvalidOperationException("The unique key associated with a refresh token cannot be null or empty.");
            }

            // Restore the token identifier using the unique
            // identifier attached with the database entry.
            ticket.SetTokenId(identifier);

            // Dynamically set the creation and expiration dates.
            ticket.Properties.IssuedUtc = descriptor.CreationDate;
            ticket.Properties.ExpiresUtc = descriptor.ExpirationDate;

            // Restore the authorization identifier using the identifier attached with the database entry.
            ticket.SetProperty(OpenIddictConstants.Properties.AuthorizationId, descriptor.AuthorizationId);

            if (!string.IsNullOrEmpty(result))
            {
                logger.LogTrace("A new reference token was successfully generated and persisted " +
                                "in the database: {Token} ; {Claims} ; {Properties}.",
                                result, ticket.Principal.Claims, ticket.Properties.Items);
            }

            return result;
        }

        private async Task<AuthenticationTicket> ReceiveTokenAsync(
            [NotNull] string type, [NotNull] string value,
            [NotNull] OpenIddictOptions options, [NotNull] HttpContext context,
            [NotNull] OpenIdConnectRequest request,
            [NotNull] ISecureDataFormat<AuthenticationTicket> format)
        {
            var logger = context.RequestServices.GetRequiredService<ILogger<OpenIddictProvider<TApplication, TAuthorization, TScope, TToken>>>();
            var tokens = context.RequestServices.GetRequiredService<OpenIddictTokenManager<TToken>>();

            Debug.Assert(type == OpenIdConnectConstants.TokenUsages.AccessToken ||
                         type == OpenIdConnectConstants.TokenUsages.AuthorizationCode ||
                         type == OpenIdConnectConstants.TokenUsages.RefreshToken,
                "Only authorization codes, access and refresh tokens should be validated using this method.");

            string identifier;
            AuthenticationTicket ticket;
            TToken token;

            if (options.UseReferenceTokens)
            {
                // Retrieve the token entry from the database.
                // If it cannot be found, assume the token is not valid.
                try
                {
                    token = await Tokens.FindByReferenceIdAsync(value, context.RequestAborted);
                }

                // Swallow format-related exceptions to ensure badly formed
                // or tampered tokens don't cause an exception at this stage.
                catch
                {
                    return null;
                }

<<<<<<< HEAD
                // Retrieve the token entry from the database. If it
                // cannot be found, assume the token is not valid.
                token = await tokens.FindByHashAsync(hash, context.RequestAborted);
                if (token == null)
                {
                    logger.LogInformation("The reference token corresponding to the '{Hash}' hashed " +
                                          "identifier cannot be found in the database.", hash);
=======
                if (token == null)
                {
                    Logger.LogInformation("The reference token corresponding to the '{Identifier}' " +
                                          "reference identifier cannot be found in the database.", value);
>>>>>>> a19f5e81

                    return null;
                }


                identifier = await tokens.GetIdAsync(token, context.RequestAborted);
                if (string.IsNullOrEmpty(identifier))
                {
                    logger.LogWarning("The identifier associated with the received token cannot be retrieved. " +
                                      "This may indicate that the token entry is corrupted.");

                    return null;
                }

                // Extract the encrypted payload from the token. If it's null or empty,
                // assume the token is not a reference token and consider it as invalid.
<<<<<<< HEAD
                var ciphertext = await tokens.GetCiphertextAsync(token, context.RequestAborted);
                if (string.IsNullOrEmpty(ciphertext))
=======
                var payload = await Tokens.GetPayloadAsync(token, context.RequestAborted);
                if (string.IsNullOrEmpty(payload))
>>>>>>> a19f5e81
                {
                    logger.LogWarning("The ciphertext associated with the token '{Identifier}' cannot be retrieved. " +
                                      "This may indicate that the token is not a reference token.", identifier);

                    return null;
                }

                ticket = format.Unprotect(payload);
                if (ticket == null)
                {
                    logger.LogWarning("The ciphertext associated with the token '{Identifier}' cannot be decrypted. " +
                                      "This may indicate that the token entry is corrupted or tampered.",
                                      await tokens.GetIdAsync(token, context.RequestAborted));

                    return null;
                }
            }

            else if (type == OpenIdConnectConstants.TokenUsages.AuthorizationCode ||
                     type == OpenIdConnectConstants.TokenUsages.RefreshToken)
            {
                ticket = format.Unprotect(value);
                if (ticket == null)
                {
                    logger.LogTrace("The received token was invalid or malformed: {Token}.", value);

                    return null;
                }

                // Retrieve the authorization code/refresh token entry from the database.
                // If it cannot be found, assume the authorization code/refresh token is not valid.
                token = await tokens.FindByIdAsync(ticket.GetTokenId(), context.RequestAborted);
                if (token == null)
                {
                    logger.LogInformation("The token '{Identifier}' cannot be found in the database.", ticket.GetTokenId());

                    return null;
                }

                identifier = await tokens.GetIdAsync(token, context.RequestAborted);
                if (string.IsNullOrEmpty(identifier))
                {
                    logger.LogWarning("The identifier associated with the received token cannot be retrieved. " +
                                      "This may indicate that the token entry is corrupted.");

                    return null;
                }
            }

            else
            {
                return null;
            }

            // Restore the token identifier using the unique
            // identifier attached with the database entry.
            ticket.SetTokenId(identifier);

            // Dynamically set the creation and expiration dates.
            ticket.Properties.IssuedUtc = await tokens.GetCreationDateAsync(token, context.RequestAborted);
            ticket.Properties.ExpiresUtc = await tokens.GetExpirationDateAsync(token, context.RequestAborted);

            // Restore the authorization identifier using the identifier attached with the database entry.
            ticket.SetProperty(OpenIddictConstants.Properties.AuthorizationId,
                await tokens.GetAuthorizationIdAsync(token, context.RequestAborted));

            logger.LogTrace("The token '{Identifier}' was successfully decrypted and " +
                            "retrieved from the database: {Claims} ; {Properties}.",
                            ticket.GetTokenId(), ticket.Principal.Claims, ticket.Properties.Items);

            return ticket;
        }

        private async Task<bool> TryRevokeAuthorizationAsync([NotNull] AuthenticationTicket ticket, [NotNull] HttpContext context)
        {
            var authorizations = context.RequestServices.GetRequiredService<OpenIddictAuthorizationManager<TAuthorization>>();
            var logger = context.RequestServices.GetRequiredService<ILogger<OpenIddictProvider<TApplication, TAuthorization, TScope, TToken>>>();

            // Note: if the authorization identifier or the authorization itself
            // cannot be found, return true as the authorization doesn't need
            // to be revoked if it doesn't exist or is already invalid.
            var identifier = ticket.GetProperty(OpenIddictConstants.Properties.AuthorizationId);
            if (string.IsNullOrEmpty(identifier))
            {
                return true;
            }

            var authorization = await authorizations.FindByIdAsync(identifier, context.RequestAborted);
            if (authorization == null)
            {
                return true;
            }

            try
            {
                await authorizations.RevokeAsync(authorization, context.RequestAborted);

                logger.LogInformation("The authorization '{Identifier}' was automatically revoked.", identifier);

                return true;
            }

            catch (Exception exception)
            {
                logger.LogWarning(0, exception, "An exception occurred while trying to revoke the authorization " +
                                                "associated with the token '{Identifier}'.", identifier);

                return false;
            }
        }

        private async Task<bool> TryRevokeTokensAsync([NotNull] AuthenticationTicket ticket, [NotNull] HttpContext context)
        {
            var logger = context.RequestServices.GetRequiredService<ILogger<OpenIddictProvider<TApplication, TAuthorization, TScope, TToken>>>();
            var tokens = context.RequestServices.GetRequiredService<OpenIddictTokenManager<TToken>>();

            // Note: if the authorization identifier is null, return true as no tokens need to be revoked.
            var identifier = ticket.GetProperty(OpenIddictConstants.Properties.AuthorizationId);
            if (string.IsNullOrEmpty(identifier))
            {
                return true;
            }

            foreach (var token in await tokens.FindByAuthorizationIdAsync(identifier, context.RequestAborted))
            {
                try
                {
                    await tokens.RevokeAsync(token, context.RequestAborted);

                    logger.LogInformation("The token '{Identifier}' was automatically revoked.",
                        await tokens.GetIdAsync(token, context.RequestAborted));
                }

                catch (Exception exception)
                {
                    logger.LogWarning(0, exception, "An exception occurred while trying to revoke the tokens " +
                                                    "associated with the token '{Identifier}'.",
                                                    await tokens.GetIdAsync(token, context.RequestAborted));

                    return false;
                }
            }

            return true;
        }

        private async Task<bool> TryRedeemTokenAsync([NotNull] AuthenticationTicket ticket, [NotNull] HttpContext context)
        {
            var logger = context.RequestServices.GetRequiredService<ILogger<OpenIddictProvider<TApplication, TAuthorization, TScope, TToken>>>();
            var tokens = context.RequestServices.GetRequiredService<OpenIddictTokenManager<TToken>>();

            // Note: if the token identifier or the token itself
            // cannot be found, return true as the token doesn't need
            // to be revoked if it doesn't exist or is already invalid.
            var identifier = ticket.GetTokenId();
            if (string.IsNullOrEmpty(identifier))
            {
                return true;
            }

            var token = await tokens.FindByIdAsync(identifier, context.RequestAborted);
            if (token == null)
            {
                return true;
            }

            try
            {
                await tokens.RedeemAsync(token, context.RequestAborted);

                logger.LogInformation("The token '{Identifier}' was automatically marked as redeemed.", identifier);

                return true;
            }

            catch (Exception exception)
            {
                logger.LogWarning(0, exception, "An exception occurred while trying to " +
                                                "redeem the token '{Identifier}'.", identifier);

                return false;
            }
        }

        private async Task<bool> TryExtendTokenAsync(
            [NotNull] AuthenticationTicket ticket, [NotNull] HttpContext context, [NotNull] OpenIddictOptions options)
        {
            var logger = context.RequestServices.GetRequiredService<ILogger<OpenIddictProvider<TApplication, TAuthorization, TScope, TToken>>>();
            var tokens = context.RequestServices.GetRequiredService<OpenIddictTokenManager<TToken>>();

            var identifier = ticket.GetTokenId();
            if (string.IsNullOrEmpty(identifier))
            {
                return false;
            }

            var token = await tokens.FindByIdAsync(identifier, context.RequestAborted);
            if (token == null)
            {
                return false;
            }

            try
            {
                // Compute the new expiration date of the refresh token.
                var date = options.SystemClock.UtcNow;
                date += ticket.GetRefreshTokenLifetime() ?? options.RefreshTokenLifetime;

                await tokens.ExtendAsync(token, date, context.RequestAborted);

                logger.LogInformation("The expiration date of the refresh token '{Identifier}' " +
                                      "was automatically updated: {Date}.", identifier, date);

                return true;
            }

            catch (Exception exception)
            {
                logger.LogWarning(0, exception, "An exception occurred while trying to update the " +
                                                "expiration date of the token '{Identifier}'.", identifier);

                return false;
            }
        }

        private IEnumerable<Tuple<string, string, OpenIdConnectParameter>> GetParameters(
            [NotNull] HttpContext context, [NotNull] OpenIdConnectRequest request,
            [NotNull] AuthenticationProperties properties)
        {
            var logger = context.RequestServices.GetRequiredService<ILogger<OpenIddictProvider<TApplication, TAuthorization, TScope, TToken>>>();

            Debug.Assert(properties != null, "The authentication properties shouldn't be null.");

            Debug.Assert(request != null, "The request shouldn't be null.");
            Debug.Assert(request.IsAuthorizationRequest() || request.IsLogoutRequest() || request.IsTokenRequest(),
                "The request should be an authorization, logout or token request.");

            foreach (var property in properties.Items)
            {
                if (string.IsNullOrEmpty(property.Key))
                {
                    continue;
                }

                if (string.IsNullOrEmpty(property.Value))
                {
                    continue;
                }

                if (property.Key.EndsWith(OpenIddictConstants.PropertyTypes.Boolean))
                {
                    var name = property.Key.Substring(
                        /* index: */ 0,
                        /* length: */ property.Key.LastIndexOf(OpenIddictConstants.PropertyTypes.Boolean));

                    bool value;

                    try
                    {
                        value = bool.Parse(property.Value);
                    }

                    catch (Exception exception)
                    {
                        logger.LogWarning(0, exception, "An error occurred while parsing the public property " +
                                                        "'{Name}' from the authentication ticket.", name);

                        continue;
                    }

                    yield return Tuple.Create(property.Key, name, new OpenIdConnectParameter(value));
                }

                else if (property.Key.EndsWith(OpenIddictConstants.PropertyTypes.Integer))
                {
                    var name = property.Key.Substring(
                        /* index: */ 0,
                        /* length: */ property.Key.LastIndexOf(OpenIddictConstants.PropertyTypes.Integer));

                    long value;

                    try
                    {
                        value = long.Parse(property.Value, CultureInfo.InvariantCulture);
                    }

                    catch (Exception exception)
                    {
                        logger.LogWarning(0, exception, "An error occurred while parsing the public property " +
                                                        "'{Name}' from the authentication ticket.", name);

                        continue;
                    }

                    yield return Tuple.Create(property.Key, name, new OpenIdConnectParameter(value));
                }

                else if (property.Key.EndsWith(OpenIddictConstants.PropertyTypes.Json))
                {
                    var name = property.Key.Substring(
                        /* index: */ 0,
                        /* length: */ property.Key.LastIndexOf(OpenIddictConstants.PropertyTypes.Json));

                    if (request.IsAuthorizationRequest() || request.IsLogoutRequest())
                    {
                        logger.LogWarning("The JSON property '{Name}' was excluded as it was not " +
                                          "compatible with the OpenID Connect response type.", name);

                        continue;
                    }

                    JToken value;

                    try
                    {
                        value = JToken.Parse(property.Value);
                    }

                    catch (Exception exception)
                    {
                        logger.LogWarning(0, exception, "An error occurred while deserializing the public JSON " +
                                                        "property '{Name}' from the authentication ticket.", name);

                        continue;
                    }

                    yield return Tuple.Create(property.Key, name, new OpenIdConnectParameter(value));
                }

                else if (property.Key.EndsWith(OpenIddictConstants.PropertyTypes.String))
                {
                    var name = property.Key.Substring(
                        /* index: */ 0,
                        /* length: */ property.Key.LastIndexOf(OpenIddictConstants.PropertyTypes.String));

                    yield return Tuple.Create(property.Key, name, new OpenIdConnectParameter(property.Value));
                }

                continue;
            }
        }
    }
}<|MERGE_RESOLUTION|>--- conflicted
+++ resolved
@@ -170,7 +170,7 @@
                 result = Base64UrlEncoder.Encode(bytes);
 
                 // Obfuscate the reference identifier so it can be safely stored in the databse.
-                descriptor.ReferenceId = await Tokens.ObfuscateReferenceIdAsync(result, context.RequestAborted);
+                descriptor.ReferenceId = await tokens.ObfuscateReferenceIdAsync(result, context.RequestAborted);
             }
 
             // Otherwise, only create a token metadata entry for authorization codes and refresh tokens.
@@ -251,7 +251,7 @@
                 // If it cannot be found, assume the token is not valid.
                 try
                 {
-                    token = await Tokens.FindByReferenceIdAsync(value, context.RequestAborted);
+                    token = await tokens.FindByReferenceIdAsync(value, context.RequestAborted);
                 }
 
                 // Swallow format-related exceptions to ensure badly formed
@@ -261,20 +261,10 @@
                     return null;
                 }
 
-<<<<<<< HEAD
-                // Retrieve the token entry from the database. If it
-                // cannot be found, assume the token is not valid.
-                token = await tokens.FindByHashAsync(hash, context.RequestAborted);
                 if (token == null)
                 {
-                    logger.LogInformation("The reference token corresponding to the '{Hash}' hashed " +
-                                          "identifier cannot be found in the database.", hash);
-=======
-                if (token == null)
-                {
-                    Logger.LogInformation("The reference token corresponding to the '{Identifier}' " +
+                    logger.LogInformation("The reference token corresponding to the '{Identifier}' " +
                                           "reference identifier cannot be found in the database.", value);
->>>>>>> a19f5e81
 
                     return null;
                 }
@@ -291,13 +281,8 @@
 
                 // Extract the encrypted payload from the token. If it's null or empty,
                 // assume the token is not a reference token and consider it as invalid.
-<<<<<<< HEAD
-                var ciphertext = await tokens.GetCiphertextAsync(token, context.RequestAborted);
-                if (string.IsNullOrEmpty(ciphertext))
-=======
-                var payload = await Tokens.GetPayloadAsync(token, context.RequestAborted);
+                var payload = await tokens.GetPayloadAsync(token, context.RequestAborted);
                 if (string.IsNullOrEmpty(payload))
->>>>>>> a19f5e81
                 {
                     logger.LogWarning("The ciphertext associated with the token '{Identifier}' cannot be retrieved. " +
                                       "This may indicate that the token is not a reference token.", identifier);
