--- conflicted
+++ resolved
@@ -535,37 +535,7 @@
         /// <returns>
         /// A <see cref="Task"/> that can be used to monitor the asynchronous operation.
         /// </returns>
-<<<<<<< HEAD
-        public virtual Task<ImmutableArray<TToken>> ListInvalidAsync([CanBeNull] int? count, [CanBeNull] int? offset, CancellationToken cancellationToken)
-        {
-            IQueryable<TToken> Query(IQueryable<TToken> tokens, int? skip, int? take)
-            {
-                var query = (from token in tokens
-                             where token.ExpirationDate < DateTimeOffset.UtcNow ||
-                                   token.Status != OpenIddictConstants.Statuses.Valid
-                             orderby token.Id
-                             select token).AsQueryable();
-
-                if (skip.HasValue)
-                {
-                    query = query.Skip(skip.Value);
-                }
-
-                if (take.HasValue)
-                {
-                    query = query.Take(take.Value);
-                }
-
-                return query;
-            }
-
-            return ListAsync(
-                (tokens, state) => Query(tokens, state.Key, state.Value),
-                new KeyValuePair<int?, int?>(offset, count), cancellationToken);
-        }
-=======
         public abstract Task PruneAsync(CancellationToken cancellationToken);
->>>>>>> c56a1a35
 
         /// <summary>
         /// Sets the authorization identifier associated with a token.
