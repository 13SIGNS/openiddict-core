﻿/*
 * Licensed under the Apache License, Version 2.0 (http://www.apache.org/licenses/LICENSE-2.0)
 * See https://github.com/openiddict/openiddict-core for more information concerning
 * the license and the contributors participating to this project.
 */

using System;
using System.Linq;
using System.Threading;
using System.Threading.Tasks;
using JetBrains.Annotations;
using Microsoft.Extensions.Logging;

namespace OpenIddict.Core
{
    /// <summary>
    /// Provides methods allowing to manage the authorizations stored in the store.
    /// </summary>
    /// <typeparam name="TAuthorization">The type of the Authorization entity.</typeparam>
    public class OpenIddictAuthorizationManager<TAuthorization> where TAuthorization : class
    {
        public OpenIddictAuthorizationManager(
            [NotNull] IOpenIddictAuthorizationStore<TAuthorization> store,
            [NotNull] ILogger<OpenIddictAuthorizationManager<TAuthorization>> logger)
        {
            Logger = logger;
            Store = store;
        }

        /// <summary>
        /// Gets the logger associated with the current manager.
        /// </summary>
        protected ILogger Logger { get; }

        /// <summary>
        /// Gets the store associated with the current manager.
        /// </summary>
        protected IOpenIddictAuthorizationStore<TAuthorization> Store { get; }

        /// <summary>
        /// Creates a new authorization.
        /// </summary>
        /// <param name="authorization">The application to create.</param>
        /// <param name="cancellationToken">The <see cref="CancellationToken"/> that can be used to abort the operation.</param>
        /// <returns>
        /// A <see cref="Task"/> that can be used to monitor the asynchronous operation, whose result returns the authorization.
        /// </returns>
        public virtual async Task<TAuthorization> CreateAsync([NotNull] TAuthorization authorization, CancellationToken cancellationToken)
        {
            if (authorization == null)
            {
                throw new ArgumentNullException(nameof(authorization));
            }

            await ValidateAsync(authorization, cancellationToken);
            return await Store.CreateAsync(authorization, cancellationToken);
        }

        /// <summary>
        /// Creates a new authorization.
        /// </summary>
        /// <param name="descriptor">The authorization descriptor.</param>
        /// <param name="cancellationToken">The <see cref="CancellationToken"/> that can be used to abort the operation.</param>
        /// <returns>
        /// A <see cref="Task"/> that can be used to monitor the asynchronous operation, whose result returns the authorization.
        /// </returns>
        public virtual async Task<TAuthorization> CreateAsync([NotNull] OpenIddictAuthorizationDescriptor descriptor, CancellationToken cancellationToken)
        {
            if (descriptor == null)
            {
                throw new ArgumentNullException(nameof(descriptor));
            }

            await ValidateAsync(descriptor, cancellationToken);
            return await Store.CreateAsync(descriptor, cancellationToken);
        }

        /// <summary>
        /// Retrieves an authorization using its associated subject/client.
        /// </summary>
        /// <param name="subject">The subject associated with the authorization.</param>
        /// <param name="client">The client associated with the authorization.</param>
        /// <param name="cancellationToken">The <see cref="CancellationToken"/> that can be used to abort the operation.</param>
        /// <returns>
        /// A <see cref="Task"/> that can be used to monitor the asynchronous operation,
        /// whose result returns the authorization corresponding to the subject/client.
        /// </returns>
        public virtual Task<TAuthorization> FindAsync(string subject, string client, CancellationToken cancellationToken)
        {
            return Store.FindAsync(subject, client, cancellationToken);
        }

        /// <summary>
        /// Retrieves an authorization using its unique identifier.
        /// </summary>
        /// <param name="identifier">The unique identifier associated with the authorization.</param>
        /// <param name="cancellationToken">The <see cref="CancellationToken"/> that can be used to abort the operation.</param>
        /// <returns>
        /// A <see cref="Task"/> that can be used to monitor the asynchronous operation,
        /// whose result returns the authorization corresponding to the identifier.
        /// </returns>
        public virtual Task<TAuthorization> FindByIdAsync(string identifier, CancellationToken cancellationToken)
        {
            return Store.FindByIdAsync(identifier, cancellationToken);
        }

        /// <summary>
        /// Executes the specified query.
        /// </summary>
        /// <typeparam name="TResult">The result type.</typeparam>
        /// <param name="query">The query to execute.</param>
        /// <param name="cancellationToken">The <see cref="CancellationToken"/> that can be used to abort the operation.</param>
        /// <returns>
        /// A <see cref="Task"/> that can be used to monitor the asynchronous operation,
        /// whose result returns the single element returned when executing the specified query.
        /// </returns>
        public virtual Task<TResult> GetAsync<TResult>([NotNull] Func<IQueryable<TAuthorization>, IQueryable<TResult>> query, CancellationToken cancellationToken)
        {
            if (query == null)
            {
                throw new ArgumentNullException(nameof(query));
            }

            return Store.GetAsync(query, cancellationToken);
        }

        /// <summary>
        /// Retrieves the unique identifier associated with an authorization.
        /// </summary>
        /// <param name="authorization">The authorization.</param>
        /// <param name="cancellationToken">The <see cref="CancellationToken"/> that can be used to abort the operation.</param>
        /// <returns>
        /// A <see cref="Task"/> that can be used to monitor the asynchronous operation,
        /// whose result returns the unique identifier associated with the authorization.
        /// </returns>
        public virtual Task<string> GetIdAsync([NotNull] TAuthorization authorization, CancellationToken cancellationToken)
        {
            if (authorization == null)
            {
                throw new ArgumentNullException(nameof(authorization));
            }

            return Store.GetIdAsync(authorization, cancellationToken);
        }

        /// <summary>
        /// Executes the specified query.
        /// </summary>
        /// <typeparam name="TResult">The result type.</typeparam>
        /// <param name="query">The query to execute.</param>
        /// <param name="cancellationToken">The <see cref="CancellationToken"/> that can be used to abort the operation.</param>
        /// <returns>
        /// A <see cref="Task"/> that can be used to monitor the asynchronous operation,
        /// whose result returns all the elements returned when executing the specified query.
        /// </returns>
        public virtual Task<TResult[]> ListAsync<TResult>([NotNull] Func<IQueryable<TAuthorization>, IQueryable<TResult>> query, CancellationToken cancellationToken)
        {
            if (query == null)
            {
                throw new ArgumentNullException(nameof(query));
            }

            return Store.ListAsync(query, cancellationToken);
        }

        /// <summary>
        /// Revokes an authorization.
        /// </summary>
        /// <param name="authorization">The authorization to revoke.</param>
        /// <param name="cancellationToken">The <see cref="CancellationToken"/> that can be used to abort the operation.</param>
        /// <returns>A <see cref="Task"/> that can be used to monitor the asynchronous operation.</returns>
        public virtual async Task RevokeAsync([NotNull] TAuthorization authorization, CancellationToken cancellationToken)
        {
            if (authorization == null)
            {
                throw new ArgumentNullException(nameof(authorization));
            }

            var status = await Store.GetStatusAsync(authorization, cancellationToken);
            if (!string.Equals(status, OpenIddictConstants.Statuses.Revoked, StringComparison.OrdinalIgnoreCase))
            {
                await Store.SetStatusAsync(authorization, OpenIddictConstants.Statuses.Revoked, cancellationToken);
                await ValidateAsync(authorization, cancellationToken);
                await UpdateAsync(authorization, cancellationToken);
            }
        }

        /// <summary>
        /// Updates an existing authorization.
        /// </summary>
        /// <param name="authorization">The authorization to update.</param>
        /// <param name="cancellationToken">The <see cref="CancellationToken"/> that can be used to abort the operation.</param>
        /// <returns>
        /// A <see cref="Task"/> that can be used to monitor the asynchronous operation.
        /// </returns>
        public virtual async Task UpdateAsync([NotNull] TAuthorization authorization, CancellationToken cancellationToken)
        {
            if (authorization == null)
            {
                throw new ArgumentNullException(nameof(authorization));
            }

            await ValidateAsync(authorization, cancellationToken);
            await Store.UpdateAsync(authorization, cancellationToken);
        }

        /// <summary>
        /// Validates the authorization to ensure it's in a consistent state.
        /// </summary>
        /// <param name="authorization">The authorization.</param>
        /// <param name="cancellationToken">The <see cref="CancellationToken"/> that can be used to abort the operation.</param>
        /// <returns>
        /// A <see cref="Task"/> that can be used to monitor the asynchronous operation.
        /// </returns>
        protected virtual async Task ValidateAsync([NotNull] TAuthorization authorization, CancellationToken cancellationToken)
        {
            if (authorization == null)
            {
                throw new ArgumentNullException(nameof(authorization));
            }

            var descriptor = new OpenIddictAuthorizationDescriptor
            {
                Status = await Store.GetStatusAsync(authorization, cancellationToken),
                Subject = await Store.GetSubjectAsync(authorization, cancellationToken)
            };

            await ValidateAsync(descriptor, cancellationToken);
        }

        /// <summary>
        /// Validates the authorization descriptor to ensure it's in a consistent state.
        /// </summary>
        /// <param name="descriptor">The authorization descriptor.</param>
        /// <param name="cancellationToken">The <see cref="CancellationToken"/> that can be used to abort the operation.</param>
        /// <returns>
        /// A <see cref="Task"/> that can be used to monitor the asynchronous operation.
        /// </returns>
        protected virtual Task ValidateAsync([NotNull] OpenIddictAuthorizationDescriptor descriptor, CancellationToken cancellationToken)
        {
            if (descriptor == null)
            {
                throw new ArgumentNullException(nameof(descriptor));
            }

            if (string.IsNullOrEmpty(descriptor.Status))
            {
                throw new ArgumentException("The status cannot be null or empty.");
            }

            if (string.IsNullOrEmpty(descriptor.Subject))
            {
                throw new ArgumentException("The subject cannot be null or empty.");
            }

<<<<<<< HEAD
            return Task.FromResult(0);
=======
            // Ensure that the scopes are not null or empty and do not contain spaces.
            foreach (var scope in descriptor.Scopes)
            {
                if (string.IsNullOrEmpty(scope))
                {
                    throw new ArgumentException("Scopes cannot be null or empty.", nameof(descriptor));
                }

                if (scope.Contains(OpenIddictConstants.Separators.Space))
                {
                    throw new ArgumentException("Scopes cannot contain spaces.", nameof(descriptor));
                }
            }

            return Task.CompletedTask;
>>>>>>> 8488dd4f
        }
    }
}<|MERGE_RESOLUTION|>--- conflicted
+++ resolved
@@ -253,9 +253,6 @@
                 throw new ArgumentException("The subject cannot be null or empty.");
             }
 
-<<<<<<< HEAD
-            return Task.FromResult(0);
-=======
             // Ensure that the scopes are not null or empty and do not contain spaces.
             foreach (var scope in descriptor.Scopes)
             {
@@ -270,8 +267,7 @@
                 }
             }
 
-            return Task.CompletedTask;
->>>>>>> 8488dd4f
+            return Task.FromResult(0);
         }
     }
 }