﻿/*
 * Licensed under the Apache License, Version 2.0 (http://www.apache.org/licenses/LICENSE-2.0)
 * See https://github.com/openiddict/openiddict-core for more information concerning
 * the license and the contributors participating to this project.
 */

using System;
using System.Diagnostics;
using System.Threading.Tasks;
using AspNet.Security.OpenIdConnect.Extensions;
using AspNet.Security.OpenIdConnect.Primitives;
using AspNet.Security.OpenIdConnect.Server;
using JetBrains.Annotations;
using Microsoft.Extensions.DependencyInjection;
using Microsoft.Extensions.Logging;
using OpenIddict.Abstractions;
using OpenIddict.Core;

namespace OpenIddict.Server
{
    public partial class OpenIddictServerProvider : OpenIdConnectServerProvider
    {
        public override async Task ValidateTokenRequest([NotNull] ValidateTokenRequestContext context)
        {
            var options = (OpenIddictServerOptions) context.Options;

            var applications = context.HttpContext.RequestServices.GetRequiredService<OpenIddictApplicationManager<TApplication>>();
            var logger = context.HttpContext.RequestServices.GetRequiredService<ILogger<OpenIddictServerProvider<TApplication, TAuthorization, TScope, TToken>>>();
            var scopes = context.HttpContext.RequestServices.GetRequiredService<OpenIddictScopeManager<TScope>>();

            // Reject token requests that don't specify a supported grant type.
            if (!options.GrantTypes.Contains(context.Request.GrantType))
            {
<<<<<<< HEAD
                logger.LogError("The token request was rejected because the '{GrantType}' " +
                                "grant type is not supported.", context.Request.GrantType);
=======
                _logger.LogError("The token request was rejected because the '{GrantType}' " +
                                 "grant type is not supported.", context.Request.GrantType);
>>>>>>> 9515954a

                context.Reject(
                    error: OpenIdConnectConstants.Errors.UnsupportedGrantType,
                    description: "The specified 'grant_type' parameter is not supported.");

                return;
            }

            // Reject token requests that specify scope=offline_access if the refresh token flow is not enabled.
            if (context.Request.HasScope(OpenIdConnectConstants.Scopes.OfflineAccess) &&
               !options.GrantTypes.Contains(OpenIdConnectConstants.GrantTypes.RefreshToken))
            {
                context.Reject(
                    error: OpenIdConnectConstants.Errors.InvalidRequest,
                    description: "The 'offline_access' scope is not allowed.");

                return;
            }

            // Optimization: the OpenID Connect server middleware automatically rejects grant_type=authorization_code
            // requests missing the redirect_uri parameter if one was specified in the initial authorization request.
            // Since OpenIddict doesn't allow redirect_uri-less authorization requests, an earlier check can be made here,
            // which saves the OpenID Connect server middleware from having to deserialize the authorization code ticket.
            // See http://openid.net/specs/openid-connect-core-1_0.html#TokenRequestValidation for more information.
            if (context.Request.IsAuthorizationCodeGrantType() && string.IsNullOrEmpty(context.Request.RedirectUri))
            {
                context.Reject(
                    error: OpenIdConnectConstants.Errors.InvalidRequest,
                    description: "The mandatory 'redirect_uri' parameter is missing.");

                return;
            }

            // Note: the OpenID Connect server middleware allows returning a refresh token with grant_type=client_credentials,
            // though it's usually not recommended by the OAuth2 specification. To encourage developers to make a new
            // grant_type=client_credentials request instead of using refresh tokens, OpenIddict uses a stricter policy
            // that rejects grant_type=client_credentials requests containing the 'offline_access' scope.
            // See https://tools.ietf.org/html/rfc6749#section-4.4.3 for more information.
            if (context.Request.IsClientCredentialsGrantType() &&
                context.Request.HasScope(OpenIdConnectConstants.Scopes.OfflineAccess))
            {
                context.Reject(
                    error: OpenIdConnectConstants.Errors.InvalidRequest,
                    description: "The 'offline_access' scope is not valid for the specified 'grant_type' parameter.");

                return;
            }

            // Validates scopes, unless scope validation was explicitly disabled.
            foreach (var scope in context.Request.GetScopes())
            {
                if (options.EnableScopeValidation && !options.Scopes.Contains(scope) &&
<<<<<<< HEAD
                    await scopes.FindByNameAsync(scope) == null)
                {
                    logger.LogError("The token request was rejected because an " +
                                    "unregistered scope was specified: {Scope}.", scope);
=======
                    await _scopeManager.FindByNameAsync(scope) == null)
                {
                    _logger.LogError("The token request was rejected because an " +
                                     "unregistered scope was specified: {Scope}.", scope);
>>>>>>> 9515954a

                    context.Reject(
                        error: OpenIdConnectConstants.Errors.InvalidRequest,
                        description: "The specified 'scope' parameter is not valid.");

                    return;
                }
            }

            // Optimization: the OpenID Connect server middleware automatically rejects grant_type=client_credentials
            // requests when validation is skipped but an earlier check is made here to avoid making unnecessary
            // database roundtrips to retrieve the client application corresponding to the client_id.
            if (context.Request.IsClientCredentialsGrantType() && (string.IsNullOrEmpty(context.Request.ClientId) ||
                                                                   string.IsNullOrEmpty(context.Request.ClientSecret)))
            {
                context.Reject(
                    error: OpenIdConnectConstants.Errors.InvalidRequest,
                    description: "The 'client_id' and 'client_secret' parameters are " +
                                 "required when using the client credentials grant.");

                return;
            }

            // At this stage, skip client authentication if the client identifier is missing
            // or reject the token request if client identification is set as required.
            // Note: the OpenID Connect server middleware will automatically ensure that
            // the calling application cannot use an authorization code or a refresh token
            // if it's not the intended audience, even if client authentication was skipped.
            if (string.IsNullOrEmpty(context.ClientId))
            {
                // Reject the request if client identification is mandatory.
                if (options.RequireClientIdentification)
                {
<<<<<<< HEAD
                    logger.LogError("The token request was rejected becaused the " +
                                    "mandatory client_id parameter was missing or empty.");
=======
                    _logger.LogError("The token request was rejected becaused the " +
                                     "mandatory client_id parameter was missing or empty.");
>>>>>>> 9515954a

                    context.Reject(
                        error: OpenIdConnectConstants.Errors.InvalidRequest,
                        description: "The mandatory 'client_id' parameter is missing.");

                    return;
                }

<<<<<<< HEAD
                logger.LogDebug("The token request validation process was partially skipped " +
                                "because the 'client_id' parameter was missing or empty.");
=======
                _logger.LogDebug("The token request validation process was partially skipped " +
                                 "because the 'client_id' parameter was missing or empty.");
>>>>>>> 9515954a

                context.Skip();

                return;
            }

            // Retrieve the application details corresponding to the requested client_id.
<<<<<<< HEAD
            var application = await applications.FindByClientIdAsync(context.ClientId);
            if (application == null)
            {
                logger.LogError("The token request was rejected because the client " +
                                "application was not found: '{ClientId}'.", context.ClientId);
=======
            var application = await _applicationManager.FindByClientIdAsync(context.ClientId);
            if (application == null)
            {
                _logger.LogError("The token request was rejected because the client " +
                                 "application was not found: '{ClientId}'.", context.ClientId);
>>>>>>> 9515954a

                context.Reject(
                    error: OpenIdConnectConstants.Errors.InvalidClient,
                    description: "The specified 'client_id' parameter is invalid.");

                return;
            }

            // Store the application entity as a request property to make it accessible
            // from the other provider methods without having to call the store twice.
            context.Request.SetProperty($"{OpenIddictConstants.Properties.Application}:{context.ClientId}", application);

            // Reject the request if the application is not allowed to use the token endpoint.
<<<<<<< HEAD
            if (!await applications.HasPermissionAsync(application, OpenIddictConstants.Permissions.Endpoints.Token))
            {
                logger.LogError("The token request was rejected because the application '{ClientId}' " +
                                "was not allowed to use the token endpoint.", context.ClientId);
=======
            if (!await _applicationManager.HasPermissionAsync(application, OpenIddictConstants.Permissions.Endpoints.Token))
            {
                _logger.LogError("The token request was rejected because the application '{ClientId}' " +
                                 "was not allowed to use the token endpoint.", context.ClientId);
>>>>>>> 9515954a

                context.Reject(
                    error: OpenIdConnectConstants.Errors.UnauthorizedClient,
                    description: "This client application is not allowed to use the token endpoint.");

                return;
            }

            // Reject the request if the application is not allowed to use the specified grant type.
<<<<<<< HEAD
            if (!await applications.HasPermissionAsync(application,
                OpenIddictConstants.Permissions.Prefixes.GrantType + context.Request.GrantType))
            {
                logger.LogError("The token request was rejected because the application '{ClientId}' was not allowed to " +
                                "use the specified grant type: {GrantType}.", context.ClientId, context.Request.GrantType);
=======
            if (!await _applicationManager.HasPermissionAsync(application,
                OpenIddictConstants.Permissions.Prefixes.GrantType + context.Request.GrantType))
            {
                _logger.LogError("The token request was rejected because the application '{ClientId}' was not allowed to " +
                                 "use the specified grant type: {GrantType}.", context.ClientId, context.Request.GrantType);
>>>>>>> 9515954a

                context.Reject(
                    error: OpenIdConnectConstants.Errors.UnauthorizedClient,
                    description: "This client application is not allowed to use the specified grant type.");

                return;
            }

<<<<<<< HEAD
            if (await applications.IsPublicAsync(application))
=======
            if (await _applicationManager.IsPublicAsync(application))
>>>>>>> 9515954a
            {
                // Note: public applications are not allowed to use the client credentials grant.
                if (context.Request.IsClientCredentialsGrantType())
                {
<<<<<<< HEAD
                    logger.LogError("The token request was rejected because the public client application '{ClientId}' " +
                                    "was not allowed to use the client credentials grant.", context.Request.ClientId);
=======
                    _logger.LogError("The token request was rejected because the public client application '{ClientId}' " +
                                     "was not allowed to use the client credentials grant.", context.Request.ClientId);
>>>>>>> 9515954a

                    context.Reject(
                        error: OpenIdConnectConstants.Errors.UnauthorizedClient,
                        description: "The specified 'grant_type' parameter is not valid for this client application.");

                    return;
                }

                // Reject token requests containing a client_secret when the client is a public application.
                if (!string.IsNullOrEmpty(context.ClientSecret))
                {
<<<<<<< HEAD
                    logger.LogError("The token request was rejected because the public application '{ClientId}' " +
                                    "was not allowed to send a client secret.", context.ClientId);
=======
                    _logger.LogError("The token request was rejected because the public application '{ClientId}' " +
                                     "was not allowed to send a client secret.", context.ClientId);
>>>>>>> 9515954a

                    context.Reject(
                        error: OpenIdConnectConstants.Errors.InvalidRequest,
                        description: "The 'client_secret' parameter is not valid for this client application.");

                    return;
                }

<<<<<<< HEAD
                logger.LogDebug("The token request validation process was not fully validated because " +
                                "the client '{ClientId}' was a public application.", context.ClientId);
=======
                _logger.LogDebug("The token request validation process was not fully validated because " +
                                 "the client '{ClientId}' was a public application.", context.ClientId);
>>>>>>> 9515954a

                // If client authentication cannot be enforced, call context.Skip() to inform
                // the OpenID Connect server middleware that the caller cannot be fully trusted.
                context.Skip();

                return;
            }

            // Confidential and hybrid applications MUST authenticate
            // to protect them from impersonation attacks.
            if (string.IsNullOrEmpty(context.ClientSecret))
            {
<<<<<<< HEAD
                logger.LogError("The token request was rejected because the confidential or hybrid application " +
                                "'{ClientId}' didn't specify a client secret.", context.ClientId);
=======
                _logger.LogError("The token request was rejected because the confidential or hybrid application " +
                                 "'{ClientId}' didn't specify a client secret.", context.ClientId);
>>>>>>> 9515954a

                context.Reject(
                    error: OpenIdConnectConstants.Errors.InvalidClient,
                    description: "The 'client_secret' parameter required for this client application is missing.");

                return;
            }

<<<<<<< HEAD
            if (!await applications.ValidateClientSecretAsync(application, context.ClientSecret))
            {
                logger.LogError("The token request was rejected because the confidential or hybrid application " +
                                "'{ClientId}' didn't specify valid client credentials.", context.ClientId);
=======
            if (!await _applicationManager.ValidateClientSecretAsync(application, context.ClientSecret))
            {
                _logger.LogError("The token request was rejected because the confidential or hybrid application " +
                                 "'{ClientId}' didn't specify valid client credentials.", context.ClientId);
>>>>>>> 9515954a

                context.Reject(
                    error: OpenIdConnectConstants.Errors.InvalidClient,
                    description: "The specified client credentials are invalid.");

                return;
            }

            foreach (var scope in context.Request.GetScopes())
            {
                // Avoid validating the "openid" and "offline_access" scopes as they represent protocol scopes.
                if (string.Equals(scope, OpenIdConnectConstants.Scopes.OfflineAccess, StringComparison.Ordinal) ||
                    string.Equals(scope, OpenIdConnectConstants.Scopes.OpenId, StringComparison.Ordinal))
                {
                    continue;
                }

                // Reject the request if the application is not allowed to use the iterated scope.
<<<<<<< HEAD
                if (!await applications.HasPermissionAsync(application,
                    OpenIddictConstants.Permissions.Prefixes.Scope + scope))
                {
                    logger.LogError("The token request was rejected because the application '{ClientId}' " +
                                    "was not allowed to use the scope {Scope}.", context.ClientId, scope);
=======
                if (!await _applicationManager.HasPermissionAsync(application,
                    OpenIddictConstants.Permissions.Prefixes.Scope + scope))
                {
                    _logger.LogError("The token request was rejected because the application '{ClientId}' " +
                                     "was not allowed to use the scope {Scope}.", context.ClientId, scope);
>>>>>>> 9515954a

                    context.Reject(
                        error: OpenIdConnectConstants.Errors.InvalidRequest,
                        description: "This client application is not allowed to use the specified scope.");

                    return;
                }
            }

            context.Validate();
        }

        public override async Task HandleTokenRequest([NotNull] HandleTokenRequestContext context)
        {
            var options = (OpenIddictServerOptions) context.Options;

            var logger = context.HttpContext.RequestServices.GetRequiredService<ILogger<OpenIddictServerProvider<TApplication, TAuthorization, TScope, TToken>>>();
            var tokens = context.HttpContext.RequestServices.GetRequiredService<OpenIddictTokenManager<TToken>>();

            if (context.Ticket != null)
            {
                // Store the authentication ticket as a request property so it can be later retrieved, if necessary.
                context.Request.SetProperty(OpenIddictConstants.Properties.AuthenticationTicket, context.Ticket);
            }

            if (options.DisableTokenRevocation || (!context.Request.IsAuthorizationCodeGrantType() &&
                                                   !context.Request.IsRefreshTokenGrantType()))
            {
                // Invoke the rest of the pipeline to allow
                // the user code to handle the token request.
                context.SkipToNextMiddleware();

                return;
            }

            Debug.Assert(context.Ticket != null, "The authentication ticket shouldn't be null.");

            // Extract the token identifier from the authentication ticket.
            var identifier = context.Ticket.GetTokenId();
            Debug.Assert(!string.IsNullOrEmpty(identifier), "The authentication ticket should contain a token identifier.");

            // Retrieve the authorization code/refresh token from the request properties.
            var token = context.Request.GetProperty($"{OpenIddictConstants.Properties.Token}:{identifier}");
            Debug.Assert(token != null, "The token shouldn't be null.");

            // If the authorization code/refresh token is already marked as redeemed, this may indicate that
            // it was compromised. In this case, revoke the authorization and all the associated tokens. 
            // See https://tools.ietf.org/html/rfc6749#section-10.5 for more information.
<<<<<<< HEAD
            if (await tokens.IsRedeemedAsync(token))
=======
            if (await _tokenManager.IsRedeemedAsync(token))
>>>>>>> 9515954a
            {
                // Try to revoke the authorization and the associated tokens.
                // If the operation fails, the helpers will automatically log
                // and swallow the exception to ensure that a valid error
                // response will be returned to the client application.
                await TryRevokeAuthorizationAsync(context.Ticket, context.HttpContext);
                await TryRevokeTokensAsync(context.Ticket, context.HttpContext);
                await TryRevokeTokenAsync(token, context.HttpContext);

<<<<<<< HEAD
                logger.LogError("The token request was rejected because the authorization code " +
                                "or refresh token '{Identifier}' has already been redeemed.", identifier);
=======
                _logger.LogError("The token request was rejected because the authorization code " +
                                 "or refresh token '{Identifier}' has already been redeemed.", identifier);
>>>>>>> 9515954a

                context.Reject(
                    error: OpenIdConnectConstants.Errors.InvalidGrant,
                    description: context.Request.IsAuthorizationCodeGrantType() ?
                        "The specified authorization code has already been redeemed." :
                        "The specified refresh token has already been redeemed.");

                return;
            }

<<<<<<< HEAD
            else if (!await tokens.IsValidAsync(token))
            {
                logger.LogError("The token request was rejected because the authorization code " +
                                "or refresh token '{Identifier}' was no longer valid.", identifier);
=======
            else if (!await _tokenManager.IsValidAsync(token))
            {
                _logger.LogError("The token request was rejected because the authorization code " +
                                 "or refresh token '{Identifier}' was no longer valid.", identifier);
>>>>>>> 9515954a

                context.Reject(
                    error: OpenIdConnectConstants.Errors.InvalidGrant,
                    description: context.Request.IsAuthorizationCodeGrantType() ?
                        "The specified authorization code is no longer valid." :
                        "The specified refresh token is no longer valid.");

                return;
            }

            // Invoke the rest of the pipeline to allow
            // the user code to handle the token request.
            context.SkipToNextMiddleware();
        }
    }
}<|MERGE_RESOLUTION|>--- conflicted
+++ resolved
@@ -14,7 +14,6 @@
 using Microsoft.Extensions.DependencyInjection;
 using Microsoft.Extensions.Logging;
 using OpenIddict.Abstractions;
-using OpenIddict.Core;
 
 namespace OpenIddict.Server
 {
@@ -24,20 +23,15 @@
         {
             var options = (OpenIddictServerOptions) context.Options;
 
-            var applications = context.HttpContext.RequestServices.GetRequiredService<OpenIddictApplicationManager<TApplication>>();
-            var logger = context.HttpContext.RequestServices.GetRequiredService<ILogger<OpenIddictServerProvider<TApplication, TAuthorization, TScope, TToken>>>();
-            var scopes = context.HttpContext.RequestServices.GetRequiredService<OpenIddictScopeManager<TScope>>();
+            var logger = context.HttpContext.RequestServices.GetRequiredService<ILogger<OpenIddictServerProvider>>();
+            var applicationManager = context.HttpContext.RequestServices.GetRequiredService<IOpenIddictApplicationManager>();
+            var scopeManager = context.HttpContext.RequestServices.GetRequiredService<IOpenIddictScopeManager>();
 
             // Reject token requests that don't specify a supported grant type.
             if (!options.GrantTypes.Contains(context.Request.GrantType))
             {
-<<<<<<< HEAD
                 logger.LogError("The token request was rejected because the '{GrantType}' " +
                                 "grant type is not supported.", context.Request.GrantType);
-=======
-                _logger.LogError("The token request was rejected because the '{GrantType}' " +
-                                 "grant type is not supported.", context.Request.GrantType);
->>>>>>> 9515954a
 
                 context.Reject(
                     error: OpenIdConnectConstants.Errors.UnsupportedGrantType,
@@ -90,17 +84,10 @@
             foreach (var scope in context.Request.GetScopes())
             {
                 if (options.EnableScopeValidation && !options.Scopes.Contains(scope) &&
-<<<<<<< HEAD
-                    await scopes.FindByNameAsync(scope) == null)
+                    await scopeManager.FindByNameAsync(scope) == null)
                 {
                     logger.LogError("The token request was rejected because an " +
                                     "unregistered scope was specified: {Scope}.", scope);
-=======
-                    await _scopeManager.FindByNameAsync(scope) == null)
-                {
-                    _logger.LogError("The token request was rejected because an " +
-                                     "unregistered scope was specified: {Scope}.", scope);
->>>>>>> 9515954a
 
                     context.Reject(
                         error: OpenIdConnectConstants.Errors.InvalidRequest,
@@ -134,13 +121,8 @@
                 // Reject the request if client identification is mandatory.
                 if (options.RequireClientIdentification)
                 {
-<<<<<<< HEAD
                     logger.LogError("The token request was rejected becaused the " +
                                     "mandatory client_id parameter was missing or empty.");
-=======
-                    _logger.LogError("The token request was rejected becaused the " +
-                                     "mandatory client_id parameter was missing or empty.");
->>>>>>> 9515954a
 
                     context.Reject(
                         error: OpenIdConnectConstants.Errors.InvalidRequest,
@@ -149,13 +131,8 @@
                     return;
                 }
 
-<<<<<<< HEAD
                 logger.LogDebug("The token request validation process was partially skipped " +
                                 "because the 'client_id' parameter was missing or empty.");
-=======
-                _logger.LogDebug("The token request validation process was partially skipped " +
-                                 "because the 'client_id' parameter was missing or empty.");
->>>>>>> 9515954a
 
                 context.Skip();
 
@@ -163,19 +140,11 @@
             }
 
             // Retrieve the application details corresponding to the requested client_id.
-<<<<<<< HEAD
-            var application = await applications.FindByClientIdAsync(context.ClientId);
+            var application = await applicationManager.FindByClientIdAsync(context.ClientId);
             if (application == null)
             {
                 logger.LogError("The token request was rejected because the client " +
                                 "application was not found: '{ClientId}'.", context.ClientId);
-=======
-            var application = await _applicationManager.FindByClientIdAsync(context.ClientId);
-            if (application == null)
-            {
-                _logger.LogError("The token request was rejected because the client " +
-                                 "application was not found: '{ClientId}'.", context.ClientId);
->>>>>>> 9515954a
 
                 context.Reject(
                     error: OpenIdConnectConstants.Errors.InvalidClient,
@@ -189,17 +158,10 @@
             context.Request.SetProperty($"{OpenIddictConstants.Properties.Application}:{context.ClientId}", application);
 
             // Reject the request if the application is not allowed to use the token endpoint.
-<<<<<<< HEAD
-            if (!await applications.HasPermissionAsync(application, OpenIddictConstants.Permissions.Endpoints.Token))
+            if (!await applicationManager.HasPermissionAsync(application, OpenIddictConstants.Permissions.Endpoints.Token))
             {
                 logger.LogError("The token request was rejected because the application '{ClientId}' " +
                                 "was not allowed to use the token endpoint.", context.ClientId);
-=======
-            if (!await _applicationManager.HasPermissionAsync(application, OpenIddictConstants.Permissions.Endpoints.Token))
-            {
-                _logger.LogError("The token request was rejected because the application '{ClientId}' " +
-                                 "was not allowed to use the token endpoint.", context.ClientId);
->>>>>>> 9515954a
 
                 context.Reject(
                     error: OpenIdConnectConstants.Errors.UnauthorizedClient,
@@ -209,19 +171,11 @@
             }
 
             // Reject the request if the application is not allowed to use the specified grant type.
-<<<<<<< HEAD
-            if (!await applications.HasPermissionAsync(application,
+            if (!await applicationManager.HasPermissionAsync(application,
                 OpenIddictConstants.Permissions.Prefixes.GrantType + context.Request.GrantType))
             {
                 logger.LogError("The token request was rejected because the application '{ClientId}' was not allowed to " +
                                 "use the specified grant type: {GrantType}.", context.ClientId, context.Request.GrantType);
-=======
-            if (!await _applicationManager.HasPermissionAsync(application,
-                OpenIddictConstants.Permissions.Prefixes.GrantType + context.Request.GrantType))
-            {
-                _logger.LogError("The token request was rejected because the application '{ClientId}' was not allowed to " +
-                                 "use the specified grant type: {GrantType}.", context.ClientId, context.Request.GrantType);
->>>>>>> 9515954a
 
                 context.Reject(
                     error: OpenIdConnectConstants.Errors.UnauthorizedClient,
@@ -230,22 +184,13 @@
                 return;
             }
 
-<<<<<<< HEAD
-            if (await applications.IsPublicAsync(application))
-=======
-            if (await _applicationManager.IsPublicAsync(application))
->>>>>>> 9515954a
+            if (await applicationManager.IsPublicAsync(application))
             {
                 // Note: public applications are not allowed to use the client credentials grant.
                 if (context.Request.IsClientCredentialsGrantType())
                 {
-<<<<<<< HEAD
                     logger.LogError("The token request was rejected because the public client application '{ClientId}' " +
                                     "was not allowed to use the client credentials grant.", context.Request.ClientId);
-=======
-                    _logger.LogError("The token request was rejected because the public client application '{ClientId}' " +
-                                     "was not allowed to use the client credentials grant.", context.Request.ClientId);
->>>>>>> 9515954a
 
                     context.Reject(
                         error: OpenIdConnectConstants.Errors.UnauthorizedClient,
@@ -257,13 +202,8 @@
                 // Reject token requests containing a client_secret when the client is a public application.
                 if (!string.IsNullOrEmpty(context.ClientSecret))
                 {
-<<<<<<< HEAD
                     logger.LogError("The token request was rejected because the public application '{ClientId}' " +
                                     "was not allowed to send a client secret.", context.ClientId);
-=======
-                    _logger.LogError("The token request was rejected because the public application '{ClientId}' " +
-                                     "was not allowed to send a client secret.", context.ClientId);
->>>>>>> 9515954a
 
                     context.Reject(
                         error: OpenIdConnectConstants.Errors.InvalidRequest,
@@ -272,13 +212,8 @@
                     return;
                 }
 
-<<<<<<< HEAD
                 logger.LogDebug("The token request validation process was not fully validated because " +
                                 "the client '{ClientId}' was a public application.", context.ClientId);
-=======
-                _logger.LogDebug("The token request validation process was not fully validated because " +
-                                 "the client '{ClientId}' was a public application.", context.ClientId);
->>>>>>> 9515954a
 
                 // If client authentication cannot be enforced, call context.Skip() to inform
                 // the OpenID Connect server middleware that the caller cannot be fully trusted.
@@ -291,13 +226,8 @@
             // to protect them from impersonation attacks.
             if (string.IsNullOrEmpty(context.ClientSecret))
             {
-<<<<<<< HEAD
                 logger.LogError("The token request was rejected because the confidential or hybrid application " +
                                 "'{ClientId}' didn't specify a client secret.", context.ClientId);
-=======
-                _logger.LogError("The token request was rejected because the confidential or hybrid application " +
-                                 "'{ClientId}' didn't specify a client secret.", context.ClientId);
->>>>>>> 9515954a
 
                 context.Reject(
                     error: OpenIdConnectConstants.Errors.InvalidClient,
@@ -306,17 +236,10 @@
                 return;
             }
 
-<<<<<<< HEAD
-            if (!await applications.ValidateClientSecretAsync(application, context.ClientSecret))
+            if (!await applicationManager.ValidateClientSecretAsync(application, context.ClientSecret))
             {
                 logger.LogError("The token request was rejected because the confidential or hybrid application " +
                                 "'{ClientId}' didn't specify valid client credentials.", context.ClientId);
-=======
-            if (!await _applicationManager.ValidateClientSecretAsync(application, context.ClientSecret))
-            {
-                _logger.LogError("The token request was rejected because the confidential or hybrid application " +
-                                 "'{ClientId}' didn't specify valid client credentials.", context.ClientId);
->>>>>>> 9515954a
 
                 context.Reject(
                     error: OpenIdConnectConstants.Errors.InvalidClient,
@@ -335,19 +258,11 @@
                 }
 
                 // Reject the request if the application is not allowed to use the iterated scope.
-<<<<<<< HEAD
-                if (!await applications.HasPermissionAsync(application,
+                if (!await applicationManager.HasPermissionAsync(application,
                     OpenIddictConstants.Permissions.Prefixes.Scope + scope))
                 {
                     logger.LogError("The token request was rejected because the application '{ClientId}' " +
                                     "was not allowed to use the scope {Scope}.", context.ClientId, scope);
-=======
-                if (!await _applicationManager.HasPermissionAsync(application,
-                    OpenIddictConstants.Permissions.Prefixes.Scope + scope))
-                {
-                    _logger.LogError("The token request was rejected because the application '{ClientId}' " +
-                                     "was not allowed to use the scope {Scope}.", context.ClientId, scope);
->>>>>>> 9515954a
 
                     context.Reject(
                         error: OpenIdConnectConstants.Errors.InvalidRequest,
@@ -364,8 +279,8 @@
         {
             var options = (OpenIddictServerOptions) context.Options;
 
-            var logger = context.HttpContext.RequestServices.GetRequiredService<ILogger<OpenIddictServerProvider<TApplication, TAuthorization, TScope, TToken>>>();
-            var tokens = context.HttpContext.RequestServices.GetRequiredService<OpenIddictTokenManager<TToken>>();
+            var logger = context.HttpContext.RequestServices.GetRequiredService<ILogger<OpenIddictServerProvider>>();
+            var tokenManager = context.HttpContext.RequestServices.GetRequiredService<IOpenIddictTokenManager>();
 
             if (context.Ticket != null)
             {
@@ -396,11 +311,7 @@
             // If the authorization code/refresh token is already marked as redeemed, this may indicate that
             // it was compromised. In this case, revoke the authorization and all the associated tokens. 
             // See https://tools.ietf.org/html/rfc6749#section-10.5 for more information.
-<<<<<<< HEAD
-            if (await tokens.IsRedeemedAsync(token))
-=======
-            if (await _tokenManager.IsRedeemedAsync(token))
->>>>>>> 9515954a
+            if (await tokenManager.IsRedeemedAsync(token))
             {
                 // Try to revoke the authorization and the associated tokens.
                 // If the operation fails, the helpers will automatically log
@@ -410,13 +321,8 @@
                 await TryRevokeTokensAsync(context.Ticket, context.HttpContext);
                 await TryRevokeTokenAsync(token, context.HttpContext);
 
-<<<<<<< HEAD
                 logger.LogError("The token request was rejected because the authorization code " +
                                 "or refresh token '{Identifier}' has already been redeemed.", identifier);
-=======
-                _logger.LogError("The token request was rejected because the authorization code " +
-                                 "or refresh token '{Identifier}' has already been redeemed.", identifier);
->>>>>>> 9515954a
 
                 context.Reject(
                     error: OpenIdConnectConstants.Errors.InvalidGrant,
@@ -427,17 +333,10 @@
                 return;
             }
 
-<<<<<<< HEAD
-            else if (!await tokens.IsValidAsync(token))
+            else if (!await tokenManager.IsValidAsync(token))
             {
                 logger.LogError("The token request was rejected because the authorization code " +
                                 "or refresh token '{Identifier}' was no longer valid.", identifier);
-=======
-            else if (!await _tokenManager.IsValidAsync(token))
-            {
-                _logger.LogError("The token request was rejected because the authorization code " +
-                                 "or refresh token '{Identifier}' was no longer valid.", identifier);
->>>>>>> 9515954a
 
                 context.Reject(
                     error: OpenIdConnectConstants.Errors.InvalidGrant,
