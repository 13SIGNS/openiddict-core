--- conflicted
+++ resolved
@@ -408,21 +408,16 @@
 
             catch (OpenIddictException exception) when (exception.Reason == OpenIddictConstants.Exceptions.ConcurrencyError)
             {
-<<<<<<< HEAD
-                logger.LogDebug(0, exception, "An exception occurred while trying to revoke the authorization " +
+                logger.LogDebug(0, exception, "A concurrency exception occurred while trying to revoke the authorization " +
                                               "associated with the token '{Identifier}'.", identifier);
-=======
-                _logger.LogDebug(exception, "A concurrency exception occurred while trying to revoke the authorization " +
-                                            "associated with the token '{Identifier}'.", identifier);
->>>>>>> 32fe4b0a
 
                 return false;
             }
 
             catch (Exception exception)
             {
-                _logger.LogWarning(exception, "An exception occurred while trying to revoke the authorization " +
-                                              "associated with the token '{Identifier}'.", identifier);
+                logger.LogWarning(0, exception, "An exception occurred while trying to revoke the authorization " +
+                                                "associated with the token '{Identifier}'.", identifier);
 
                 return false;
             }
@@ -449,19 +444,14 @@
 
             catch (OpenIddictException exception) when (exception.Reason == OpenIddictConstants.Exceptions.ConcurrencyError)
             {
-                _logger.LogDebug(exception, "A concurrency exception occurred while trying to revoke the token '{Identifier}'.", identifier);
+                logger.LogDebug(0, exception, "A concurrency exception occurred while trying to revoke the token '{Identifier}'.", identifier);
 
                 return false;
             }
 
             catch (Exception exception)
             {
-<<<<<<< HEAD
-                logger.LogDebug(0, exception, "An exception occurred while trying to revoke " +
-                                              "the token '{Identifier}'.", identifier);
-=======
-                _logger.LogWarning(exception, "An exception occurred while trying to revoke the token '{Identifier}'.", identifier);
->>>>>>> 32fe4b0a
+                logger.LogWarning(0, exception, "An exception occurred while trying to revoke the token '{Identifier}'.", identifier);
 
                 return false;
             }
@@ -515,19 +505,14 @@
 
             catch (OpenIddictException exception) when (exception.Reason == OpenIddictConstants.Exceptions.ConcurrencyError)
             {
-                _logger.LogDebug(exception, "A concurrency exception occurred while trying to redeem with the token '{Identifier}'.", identifier);
+                logger.LogDebug(0, exception, "A concurrency exception occurred while trying to redeem with the token '{Identifier}'.", identifier);
 
                 return false;
             }
 
             catch (Exception exception)
             {
-<<<<<<< HEAD
-                logger.LogDebug(0, exception, "An exception occurred while trying to " +
-                                              "redeem the token '{Identifier}'.", identifier);
-=======
-                _logger.LogWarning(exception, "An exception occurred while trying to redeem the token '{Identifier}'.", identifier);
->>>>>>> 32fe4b0a
+                logger.LogWarning(0, exception, "An exception occurred while trying to redeem the token '{Identifier}'.", identifier);
 
                 return false;
             }
@@ -561,21 +546,16 @@
 
             catch (OpenIddictException exception) when (exception.Reason == OpenIddictConstants.Exceptions.ConcurrencyError)
             {
-<<<<<<< HEAD
-                logger.LogDebug(0, exception, "An exception occurred while trying to update the " +
+                logger.LogDebug(0, exception, "A concurrency exception occurred while trying to update the " +
                                               "expiration date of the token '{Identifier}'.", identifier);
-=======
-                _logger.LogDebug(exception, "A concurrency exception occurred while trying to update the " +
-                                            "expiration date of the token '{Identifier}'.", identifier);
->>>>>>> 32fe4b0a
 
                 return false;
             }
 
             catch (Exception exception)
             {
-                _logger.LogWarning(exception, "An exception occurred while trying to update the " +
-                                              "expiration date of the token '{Identifier}'.", identifier);
+                logger.LogWarning(0, exception, "An exception occurred while trying to update the " +
+                                                "expiration date of the token '{Identifier}'.", identifier);
 
                 return false;
             }
