﻿/*
 * Licensed under the Apache License, Version 2.0 (http://www.apache.org/licenses/LICENSE-2.0)
 * See https://github.com/openiddict/openiddict-core for more information concerning
 * the license and the contributors participating to this project.
 */

using System;
using System.Collections.Generic;
using System.Security.Cryptography;
using AspNet.Security.OpenIdConnect.Primitives;
using AspNet.Security.OpenIdConnect.Server;
using Microsoft.Extensions.Caching.Distributed;

namespace OpenIddict.Server
{
    /// <summary>
    /// Provides various settings needed to configure the OpenIddict server handler.
    /// </summary>
    public class OpenIddictServerOptions : OpenIdConnectServerOptions
    {
        /// <summary>
        /// Creates a new instance of the <see cref="OpenIddictServerOptions"/> class.
        /// </summary>
        public OpenIddictServerOptions()
        {
            Provider = null;
<<<<<<< HEAD
=======
            ProviderType = typeof(OpenIddictServerProvider);
>>>>>>> 9515954a
        }

        /// <summary>
        /// Gets or sets the distributed cache used by OpenIddict. If no cache is explicitly
        /// provided, the cache registered in the dependency injection container is used.
        /// </summary>
        public IDistributedCache Cache { get; set; }

        /// <summary>
        /// Gets the OAuth2/OpenID Connect claims supported by this application.
        /// </summary>
        public ISet<string> Claims { get; } = new HashSet<string>(StringComparer.Ordinal)
        {
            OpenIdConnectConstants.Claims.Audience,
            OpenIdConnectConstants.Claims.ExpiresAt,
            OpenIdConnectConstants.Claims.IssuedAt,
            OpenIdConnectConstants.Claims.Issuer,
            OpenIdConnectConstants.Claims.Subject
        };

        /// <summary>
        /// Gets or sets a boolean indicating whether scope validation is enabled.
        /// </summary>
        public bool EnableScopeValidation { get; set; }

        /// <summary>
        /// Gets or sets a boolean indicating whether token revocation should be disabled.
        /// When disabled, authorization code and refresh tokens are not stored
        /// and cannot be revoked. Using this option is generally not recommended.
        /// </summary>
        public bool DisableTokenRevocation { get; set; }

        /// <summary>
        /// Gets or sets a boolean indicating whether request caching should be enabled.
        /// When enabled, both authorization and logout requests are automatically stored
        /// in the distributed cache, which allows flowing large payloads across requests.
        /// Enabling this option is recommended when using external authentication providers
        /// or when large GET or POST OpenID Connect authorization requests support is required.
        /// </summary>
        public bool EnableRequestCaching { get; set; }

        /// <summary>
        /// Gets the OAuth2/OpenID Connect flows enabled for this application.
        /// </summary>
        public ISet<string> GrantTypes { get; } = new HashSet<string>(StringComparer.Ordinal);

        /// <summary>
        /// Gets or sets the random number generator used to generate crypto-secure identifiers.
        /// </summary>
        public RandomNumberGenerator RandomNumberGenerator { get; set; } = RandomNumberGenerator.Create();

        /// <summary>
        /// Gets or sets a boolean determining whether client identification is required.
        /// Enabling this option requires registering a client application and sending a
        /// valid client_id when communicating with the token and revocation endpoints.
        /// </summary>
        public bool RequireClientIdentification { get; set; }

        /// <summary>
        /// Gets the OAuth2/OpenID Connect scopes enabled for this application.
        /// </summary>
        public ISet<string> Scopes { get; } = new HashSet<string>(StringComparer.Ordinal)
        {
            OpenIdConnectConstants.Scopes.OpenId
        };

        /// <summary>
        /// Gets or sets a boolean indicating whether reference tokens should be used.
        /// When set to <c>true</c>, authorization codes, access tokens and refresh tokens
        /// are stored as ciphertext in the database and a crypto-secure random identifier
        /// is returned to the client application. Enabling this option is useful
        /// to keep track of all the issued tokens, when storing a very large number
        /// of claims in the authorization codes, access tokens and refresh tokens
        /// or when immediate revocation of reference access tokens is desired.
        /// Note: this option cannot be used when configuring JWT as the access token format.
        /// </summary>
        public bool UseReferenceTokens { get; set; }

        /// <summary>
        /// Gets or sets a boolean indicating whether rolling tokens should be used.
        /// When disabled, no new token is issued and the refresh token lifetime is
        /// dynamically managed by updating the token entry in the database.
        /// When this option is enabled, a new refresh token is issued for each
        /// refresh token request (and the previous one is automatically revoked
        /// unless token revocation was explicitly disabled in the options).
        /// </summary>
        public bool UseRollingTokens { get; set; }
    }
}<|MERGE_RESOLUTION|>--- conflicted
+++ resolved
@@ -23,11 +23,7 @@
         /// </summary>
         public OpenIddictServerOptions()
         {
-            Provider = null;
-<<<<<<< HEAD
-=======
-            ProviderType = typeof(OpenIddictServerProvider);
->>>>>>> 9515954a
+            Provider = new OpenIddictServerProvider();
         }
 
         /// <summary>
