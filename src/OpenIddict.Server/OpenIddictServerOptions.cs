--- conflicted
+++ resolved
@@ -34,15 +34,6 @@
         public bool AcceptAnonymousClients { get; set; }
 
         /// <summary>
-<<<<<<< HEAD
-        /// Gets or sets the user-provided <see cref="OpenIdConnectServerProvider"/> that the OpenIddict server
-        /// invokes to enable developer control over the entire authentication/authorization process.
-        /// </summary>
-        public OpenIdConnectServerProvider ApplicationProvider { get; set; }
-
-        /// <summary>
-=======
->>>>>>> 5c40217d
         /// Gets or sets the distributed cache used by OpenIddict. If no cache is explicitly
         /// provided, the cache registered in the dependency injection container is used.
         /// </summary>
