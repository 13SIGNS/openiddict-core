--- conflicted
+++ resolved
@@ -14,6 +14,7 @@
 using Microsoft.AspNetCore.Builder;
 using Microsoft.AspNetCore.DataProtection;
 using Microsoft.Extensions.Caching.Distributed;
+using Microsoft.Extensions.DependencyInjection.Extensions;
 using Microsoft.Extensions.Options;
 using Microsoft.IdentityModel.Tokens;
 using OpenIddict.Server;
@@ -36,53 +37,8 @@
             }
 
             builder.Services.AddAuthentication();
-
-<<<<<<< HEAD
-=======
             builder.Services.TryAddScoped<IOpenIddictServerEventService, OpenIddictServerEventService>();
-            builder.Services.TryAddScoped<OpenIddictServerHandler>();
-            builder.Services.TryAddScoped(provider =>
-            {
-                InvalidOperationException CreateException() => new InvalidOperationException(new StringBuilder()
-                    .AppendLine("The core services must be registered when enabling the server handler.")
-                    .Append("To register the OpenIddict core services, use 'services.AddOpenIddict().AddCore()'.")
-                    .ToString());
-
-                return new OpenIddictServerProvider(
-                    provider.GetRequiredService<ILogger<OpenIddictServerProvider>>(),
-                    provider.GetRequiredService<IOpenIddictServerEventService>(),
-                    provider.GetService<IOpenIddictApplicationManager>() ?? throw CreateException(),
-                    provider.GetService<IOpenIddictAuthorizationManager>() ?? throw CreateException(),
-                    provider.GetService<IOpenIddictScopeManager>() ?? throw CreateException(),
-                    provider.GetService<IOpenIddictTokenManager>() ?? throw CreateException());
-            });
-
-            // Register the options initializers used by the OpenID Connect server handler and OpenIddict.
-            // Note: TryAddEnumerable() is used here to ensure the initializers are only registered once.
-            builder.Services.TryAddEnumerable(new[]
-            {
-                ServiceDescriptor.Singleton<IPostConfigureOptions<OpenIddictServerOptions>, OpenIddictServerInitializer>(),
-                ServiceDescriptor.Singleton<IPostConfigureOptions<OpenIddictServerOptions>, OpenIdConnectServerInitializer>()
-            });
-
-            // Register the OpenID Connect server handler in the authentication options,
-            // so it can be discovered by the default authentication handler provider.
-            builder.Services.Configure<AuthenticationOptions>(options =>
-            {
-                // Note: this method is guaranteed to be idempotent. To prevent multiple schemes from being
-                // registered (which would result in an exception being thrown), a manual check is made here.
-                if (options.SchemeMap.ContainsKey(OpenIddictServerDefaults.AuthenticationScheme))
-                {
-                    return;
-                }
-
-                options.AddScheme(OpenIddictServerDefaults.AuthenticationScheme, scheme =>
-                {
-                    scheme.HandlerType = typeof(OpenIddictServerHandler);
-                });
-            });
-
->>>>>>> 5c40217d
+
             return new OpenIddictServerBuilder(builder.Services);
         }
 
@@ -256,18 +212,6 @@
                 options.Scopes.Add(OpenIdConnectConstants.Scopes.OfflineAccess);
             }
 
-            // If an application provider was registered, import the events into the main provider.
-            if (options.ApplicationProvider != null)
-            {
-                var provider = options.Provider as OpenIddictServerProvider;
-                if (provider == null)
-                {
-                    throw new InvalidOperationException("The specified OpenID Connect server provider is not compatible.");
-                }
-
-                provider.Import(options.ApplicationProvider);
-            }
-
             return app.UseOpenIdConnectServer(options);
         }
     }
