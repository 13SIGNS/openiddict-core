--- conflicted
+++ resolved
@@ -16,7 +16,6 @@
 using JetBrains.Annotations;
 using Microsoft.EntityFrameworkCore;
 using Microsoft.EntityFrameworkCore.Infrastructure;
-using Microsoft.EntityFrameworkCore.Query;
 using Microsoft.EntityFrameworkCore.Storage;
 using Microsoft.Extensions.Caching.Memory;
 using Microsoft.Extensions.Options;
@@ -39,7 +38,7 @@
         public OpenIddictAuthorizationStore(
             [NotNull] IMemoryCache cache,
             [NotNull] TContext context,
-            [NotNull] IOptionsMonitor<OpenIddictEntityFrameworkCoreOptions> options)
+            [NotNull] IOptions<OpenIddictEntityFrameworkCoreOptions> options)
             : base(cache, context, options)
         {
         }
@@ -59,7 +58,7 @@
         public OpenIddictAuthorizationStore(
             [NotNull] IMemoryCache cache,
             [NotNull] TContext context,
-            [NotNull] IOptionsMonitor<OpenIddictEntityFrameworkCoreOptions> options)
+            [NotNull] IOptions<OpenIddictEntityFrameworkCoreOptions> options)
             : base(cache, context, options)
         {
         }
@@ -83,7 +82,7 @@
         public OpenIddictAuthorizationStore(
             [NotNull] IMemoryCache cache,
             [NotNull] TContext context,
-            [NotNull] IOptionsMonitor<OpenIddictEntityFrameworkCoreOptions> options)
+            [NotNull] IOptions<OpenIddictEntityFrameworkCoreOptions> options)
         {
             Cache = cache;
             Context = context;
@@ -103,7 +102,7 @@
         /// <summary>
         /// Gets the options associated with the current store.
         /// </summary>
-        protected IOptionsMonitor<OpenIddictEntityFrameworkCoreOptions> Options { get; }
+        protected IOptions<OpenIddictEntityFrameworkCoreOptions> Options { get; }
 
         /// <summary>
         /// Gets the database set corresponding to the <typeparamref name="TApplication"/> entity.
@@ -250,60 +249,33 @@
         }
 
         /// <summary>
-        /// Exposes a compiled query allowing to retrieve the authorizations corresponding
-        /// to the specified subject and associated with the application identifier.
-        /// </summary>
-        private static Func<TContext, TKey, string, AsyncEnumerable<TAuthorization>> FindBySubjectAndClient =
+        /// Retrieves the authorizations corresponding to the specified
+        /// subject and associated with the application identifier.
+        /// </summary>
+        /// <param name="subject">The subject associated with the authorization.</param>
+        /// <param name="client">The client associated with the authorization.</param>
+        /// <param name="cancellationToken">The <see cref="CancellationToken"/> that can be used to abort the operation.</param>
+        /// <returns>
+        /// A <see cref="Task"/> that can be used to monitor the asynchronous operation,
+        /// whose result returns the authorizations corresponding to the subject/client.
+        /// </returns>
+        public virtual async Task<ImmutableArray<TAuthorization>> FindAsync(
+            [NotNull] string subject, [NotNull] string client, CancellationToken cancellationToken)
+        {
+            if (string.IsNullOrEmpty(subject))
+            {
+                throw new ArgumentException("The subject cannot be null or empty.", nameof(subject));
+            }
+
+            if (string.IsNullOrEmpty(client))
+            {
+                throw new ArgumentException("The client cannot be null or empty.", nameof(client));
+            }
+
             // Note: due to a bug in Entity Framework Core's query visitor, the authorizations can't be
             // filtered using authorization.Application.Id.Equals(key). To work around this issue,
-            // this compiled query uses an explicit join before applying the equality check.
+            // this method is overriden to use an explicit join before applying the equality check.
             // See https://github.com/openiddict/openiddict-core/issues/499 for more information.
-            EF.CompileAsyncQuery((TContext context, TKey identifier, string subject) =>
-                from authorization in context.Set<TAuthorization>()
-                    .Include(authorization => authorization.Application)
-                    .AsTracking()
-                where authorization.Subject == subject
-                join application in context.Set<TApplication>().AsTracking() on authorization.Application.Id equals application.Id
-                where application.Id.Equals(identifier)
-                select authorization);
-
-        /// <summary>
-        /// Retrieves the authorizations corresponding to the specified
-        /// subject and associated with the application identifier.
-        /// </summary>
-        /// <param name="subject">The subject associated with the authorization.</param>
-        /// <param name="client">The client associated with the authorization.</param>
-        /// <param name="cancellationToken">The <see cref="CancellationToken"/> that can be used to abort the operation.</param>
-        /// <returns>
-        /// A <see cref="Task"/> that can be used to monitor the asynchronous operation,
-        /// whose result returns the authorizations corresponding to the subject/client.
-        /// </returns>
-        public virtual async Task<ImmutableArray<TAuthorization>> FindAsync(
-            [NotNull] string subject, [NotNull] string client, CancellationToken cancellationToken)
-        {
-            if (string.IsNullOrEmpty(subject))
-            {
-                throw new ArgumentException("The subject cannot be null or empty.", nameof(subject));
-            }
-
-            if (string.IsNullOrEmpty(client))
-            {
-                throw new ArgumentException("The client cannot be null or empty.", nameof(client));
-            }
-
-            return ImmutableArray.CreateRange(await FindBySubjectAndClient(Context,
-                ConvertIdentifierFromString(client), subject).ToListAsync(cancellationToken));
-        }
-
-        /// <summary>
-        /// Exposes a compiled query allowing to retrieve the authorizations matching the specified parameters.
-        /// </summary>
-        private static Func<TContext, TKey, string, string, AsyncEnumerable<TAuthorization>> FindBySubjectClientAndStatus =
-            // Note: due to a bug in Entity Framework Core's query visitor, the authorizations can't be
-            // filtered using authorization.Application.Id.Equals(key). To work around this issue,
-            // this compiled query uses an explicit join before applying the equality check.
-            // See https://github.com/openiddict/openiddict-core/issues/499 for more information.
-<<<<<<< HEAD
 
             IQueryable<TAuthorization> Query(IQueryable<TAuthorization> authorizations,
                 IQueryable<TApplication> applications, TKey key, string principal)
@@ -316,16 +288,6 @@
             return ImmutableArray.CreateRange(await Query(
                 Authorizations, Applications, ConvertIdentifierFromString(client), subject).ToListAsync(cancellationToken));
         }
-=======
-            EF.CompileAsyncQuery((TContext context, TKey identifier, string subject, string status) =>
-                from authorization in context.Set<TAuthorization>()
-                    .Include(authorization => authorization.Application)
-                    .AsTracking()
-                where authorization.Subject == subject && authorization.Status == status
-                join application in context.Set<TApplication>().AsTracking() on authorization.Application.Id equals application.Id
-                where application.Id.Equals(identifier)
-                select authorization);
->>>>>>> c3bab031
 
         /// <summary>
         /// Retrieves the authorizations matching the specified parameters.
@@ -357,19 +319,10 @@
                 throw new ArgumentException("The status cannot be null or empty.", nameof(status));
             }
 
-            return ImmutableArray.CreateRange(await FindBySubjectClientAndStatus(Context,
-                ConvertIdentifierFromString(client), subject, status).ToListAsync(cancellationToken));
-        }
-
-        /// <summary>
-        /// Exposes a compiled query allowing to retrieve the authorizations matching the specified parameters.
-        /// </summary>
-        private static Func<TContext, TKey, string, string, string, AsyncEnumerable<TAuthorization>> FindBySubjectClientStatusAndType =
             // Note: due to a bug in Entity Framework Core's query visitor, the authorizations can't be
             // filtered using authorization.Application.Id.Equals(key). To work around this issue,
-            // this compiled query uses an explicit join before applying the equality check.
+            // this method is overriden to use an explicit join before applying the equality check.
             // See https://github.com/openiddict/openiddict-core/issues/499 for more information.
-<<<<<<< HEAD
 
             IQueryable<TAuthorization> Query(IQueryable<TAuthorization> authorizations,
                 IQueryable<TApplication> applications, TKey key, string principal, string state)
@@ -382,18 +335,6 @@
             return ImmutableArray.CreateRange(await Query(
                 Authorizations, Applications, ConvertIdentifierFromString(client), subject, status).ToListAsync(cancellationToken));
         }
-=======
-            EF.CompileAsyncQuery((TContext context, TKey identifier, string subject, string status, string type) =>
-                from authorization in context.Set<TAuthorization>()
-                    .Include(authorization => authorization.Application)
-                    .AsTracking()
-                where authorization.Subject == subject &&
-                      authorization.Status == status &&
-                      authorization.Type == type
-                join application in context.Set<TApplication>().AsTracking() on authorization.Application.Id equals application.Id
-                where application.Id.Equals(identifier)
-                select authorization);
->>>>>>> c3bab031
 
         /// <summary>
         /// Retrieves the authorizations matching the specified parameters.
@@ -431,7 +372,6 @@
                 throw new ArgumentException("The type cannot be null or empty.", nameof(type));
             }
 
-<<<<<<< HEAD
             // Note: due to a bug in Entity Framework Core's query visitor, the authorizations can't be
             // filtered using authorization.Application.Id.Equals(key). To work around this issue,
             // this method is overriden to use an explicit join before applying the equality check.
@@ -449,22 +389,7 @@
 
             return ImmutableArray.CreateRange(await Query(
                 Authorizations, Applications, ConvertIdentifierFromString(client), subject, status, type).ToListAsync(cancellationToken));
-=======
-            return ImmutableArray.CreateRange(await FindBySubjectClientStatusAndType(Context,
-                ConvertIdentifierFromString(client), subject, status, type).ToListAsync(cancellationToken));
->>>>>>> c3bab031
-        }
-
-        /// <summary>
-        /// Exposes a compiled query allowing to retrieve an authorization using its unique identifier.
-        /// </summary>
-        private static Func<TContext, TKey, Task<TAuthorization>> FindById =
-            EF.CompileAsyncQuery((TContext context, TKey identifier) =>
-                (from authorization in context.Set<TAuthorization>()
-                    .Include(authorization => authorization.Application)
-                    .AsTracking()
-                 where authorization.Id.Equals(identifier)
-                 select authorization).FirstOrDefault());
+        }
 
         /// <summary>
         /// Retrieves an authorization using its unique identifier.
@@ -482,31 +407,15 @@
                 throw new ArgumentException("The identifier cannot be null or empty.", nameof(identifier));
             }
 
-<<<<<<< HEAD
             var key = ConvertIdentifierFromString(identifier);
 
             return (from authorization in Authorizations.Include(authorization => authorization.Application)
                     where authorization.Id.Equals(key)
                     select authorization).FirstOrDefaultAsync(cancellationToken);
-=======
-            return FindById(Context, ConvertIdentifierFromString(identifier));
->>>>>>> c3bab031
-        }
-
-        /// <summary>
-        /// Exposes a compiled query allowing to retrieve all the
-        /// authorizations corresponding to the specified subject.
-        /// </summary>
-        private static Func<TContext, string, AsyncEnumerable<TAuthorization>> FindBySubject =
-            EF.CompileAsyncQuery((TContext context, string subject) =>
-                from authorization in context.Set<TAuthorization>()
-                    .Include(authorization => authorization.Application)
-                    .AsTracking()
-                where authorization.Subject == subject
-                select authorization);
-
-        /// <summary>
-        /// Retrieves .
+        }
+
+        /// <summary>
+        /// Retrieves all the authorizations corresponding to the specified subject.
         /// </summary>
         /// <param name="subject">The subject associated with the authorization.</param>
         /// <param name="cancellationToken">The <see cref="CancellationToken"/> that can be used to abort the operation.</param>
@@ -522,14 +431,10 @@
                 throw new ArgumentException("The subject cannot be null or empty.", nameof(subject));
             }
 
-<<<<<<< HEAD
             return ImmutableArray.CreateRange(
                 await (from authorization in Authorizations.Include(authorization => authorization.Application)
                        where authorization.Subject == subject
                        select authorization).ToListAsync(cancellationToken));
-=======
-            return ImmutableArray.CreateRange(await FindBySubject(Context, subject).ToListAsync(cancellationToken));
->>>>>>> c3bab031
         }
 
         /// <summary>
