﻿/*
 * Licensed under the Apache License, Version 2.0 (http://www.apache.org/licenses/LICENSE-2.0)
 * See https://github.com/openiddict/openiddict-core for more information concerning
 * the license and the contributors participating to this project.
 */

using System;
using System.Linq;
using System.Threading;
using System.Threading.Tasks;
using JetBrains.Annotations;
using Microsoft.EntityFrameworkCore;
using OpenIddict.Core;
using OpenIddict.Models;

namespace OpenIddict.EntityFrameworkCore
{
    /// <summary>
    /// Provides methods allowing to manage the authorizations stored in a database.
    /// Note: this class can only be used with the default OpenIddict entities.
    /// </summary>
    /// <typeparam name="TContext">The type of the Entity Framework database context.</typeparam>
    public class OpenIddictAuthorizationStore<TContext> : OpenIddictAuthorizationStore<OpenIddictAuthorization,
                                                                                       OpenIddictApplication,
                                                                                       OpenIddictToken, TContext, string>
        where TContext : DbContext
    {
        public OpenIddictAuthorizationStore([NotNull] TContext context) : base(context) { }
    }

    /// <summary>
    /// Provides methods allowing to manage the authorizations stored in a database.
    /// Note: this class can only be used with the default OpenIddict entities.
    /// </summary>
    /// <typeparam name="TContext">The type of the Entity Framework database context.</typeparam>
    /// <typeparam name="TKey">The type of the entity primary keys.</typeparam>
    public class OpenIddictAuthorizationStore<TContext, TKey> : OpenIddictAuthorizationStore<OpenIddictAuthorization<TKey>,
                                                                                             OpenIddictApplication<TKey>,
                                                                                             OpenIddictToken<TKey>, TContext, TKey>
        where TContext : DbContext
        where TKey : IEquatable<TKey>
    {
        public OpenIddictAuthorizationStore([NotNull] TContext context) : base(context) { }
    }

    /// <summary>
    /// Provides methods allowing to manage the authorizations stored in a database.
    /// Note: this class can only be used with the default OpenIddict entities.
    /// </summary>
    /// <typeparam name="TAuthorization">The type of the Authorization entity.</typeparam>
    /// <typeparam name="TApplication">The type of the Application entity.</typeparam>
    /// <typeparam name="TToken">The type of the Token entity.</typeparam>
    /// <typeparam name="TContext">The type of the Entity Framework database context.</typeparam>
    /// <typeparam name="TKey">The type of the entity primary keys.</typeparam>
    public class OpenIddictAuthorizationStore<TAuthorization, TApplication, TToken, TContext, TKey> :
        OpenIddictAuthorizationStore<TAuthorization, TApplication, TToken, TKey>
        where TAuthorization : OpenIddictAuthorization<TKey, TApplication, TToken>, new()
        where TApplication : OpenIddictApplication<TKey, TAuthorization, TToken>, new()
        where TToken : OpenIddictToken<TKey, TApplication, TAuthorization>, new()
        where TContext : DbContext
        where TKey : IEquatable<TKey>
    {
        public OpenIddictAuthorizationStore([NotNull] TContext context)
        {
            if (context == null)
            {
                throw new ArgumentNullException(nameof(context));
            }

            Context = context;
        }

        /// <summary>
        /// Gets the database context associated with the current store.
        /// </summary>
        protected virtual TContext Context { get; }

        /// <summary>
        /// Gets the database set corresponding to the <typeparamref name="TApplication"/> entity.
        /// </summary>
        protected DbSet<TApplication> Applications => Context.Set<TApplication>();

        /// <summary>
        /// Gets the database set corresponding to the <typeparamref name="TAuthorization"/> entity.
        /// </summary>
        protected DbSet<TAuthorization> Authorizations => Context.Set<TAuthorization>();

        /// <summary>
        /// Determines the number of authorizations that match the specified query.
        /// </summary>
        /// <typeparam name="TResult">The result type.</typeparam>
        /// <param name="query">The query to execute.</param>
        /// <param name="cancellationToken">The <see cref="CancellationToken"/> that can be used to abort the operation.</param>
        /// <returns>
        /// A <see cref="Task"/> that can be used to monitor the asynchronous operation,
        /// whose result returns the number of authorizations that match the specified query.
        /// </returns>
        public override Task<long> CountAsync<TResult>([NotNull] Func<IQueryable<TAuthorization>, IQueryable<TResult>> query, CancellationToken cancellationToken)
        {
            if (query == null)
            {
                throw new ArgumentNullException(nameof(query));
            }

            return query.Invoke(Authorizations).LongCountAsync();
        }

        /// <summary>
        /// Creates a new authorization.
        /// </summary>
        /// <param name="authorization">The authorization to create.</param>
        /// <param name="cancellationToken">The <see cref="CancellationToken"/> that can be used to abort the operation.</param>
        /// <returns>
        /// A <see cref="Task"/> that can be used to monitor the asynchronous operation, whose result returns the authorization.
        /// </returns>
        public override async Task<TAuthorization> CreateAsync([NotNull] TAuthorization authorization, CancellationToken cancellationToken)
        {
            if (authorization == null)
            {
                throw new ArgumentNullException(nameof(authorization));
            }

            Context.Add(authorization);

            await Context.SaveChangesAsync(cancellationToken);

            return authorization;
        }

        /// <summary>
        /// Creates a new authorization.
        /// </summary>
        /// <param name="descriptor">The authorization descriptor.</param>
        /// <param name="cancellationToken">The <see cref="CancellationToken"/> that can be used to abort the operation.</param>
        /// <returns>
        /// A <see cref="Task"/> that can be used to monitor the asynchronous operation, whose result returns the authorization.
        /// </returns>
        public override async Task<TAuthorization> CreateAsync([NotNull] OpenIddictAuthorizationDescriptor descriptor, CancellationToken cancellationToken)
        {
            if (descriptor == null)
            {
                throw new ArgumentNullException(nameof(descriptor));
            }

            var authorization = new TAuthorization
            {
                Status = descriptor.Status,
                Subject = descriptor.Subject
            };

            if (descriptor.Scopes.Count != 0)
            {
                authorization.Scopes = string.Join(OpenIddictConstants.Separators.Space, descriptor.Scopes);
            }

            // Bind the authorization to the specified application, if applicable.
            if (!string.IsNullOrEmpty(descriptor.ApplicationId))
            {
                var key = ConvertIdentifierFromString(descriptor.ApplicationId);

                var application = await Applications.SingleOrDefaultAsync(entity => entity.Id.Equals(key));
                if (application == null)
                {
                    throw new InvalidOperationException("The application associated with the authorization cannot be found.");
                }

                authorization.Application = application;
            }

            return await CreateAsync(authorization, cancellationToken);
        }

        /// <summary>
<<<<<<< HEAD
=======
        /// Removes an existing authorization.
        /// </summary>
        /// <param name="authorization">The authorization to delete.</param>
        /// <param name="cancellationToken">The <see cref="CancellationToken"/> that can be used to abort the operation.</param>
        /// <returns>
        /// A <see cref="Task"/> that can be used to monitor the asynchronous operation.
        /// </returns>
        public override async Task DeleteAsync([NotNull] TAuthorization authorization, CancellationToken cancellationToken)
        {
            if (authorization == null)
            {
                throw new ArgumentNullException(nameof(authorization));
            }

            Context.Remove(authorization);

            try
            {
                await Context.SaveChangesAsync(cancellationToken);
            }

            catch (DbUpdateConcurrencyException) { }
        }

        /// <summary>
        /// Retrieves an authorization using its unique identifier.
        /// </summary>
        /// <param name="identifier">The unique identifier associated with the authorization.</param>
        /// <param name="cancellationToken">The <see cref="CancellationToken"/> that can be used to abort the operation.</param>
        /// <returns>
        /// A <see cref="Task"/> that can be used to monitor the asynchronous operation,
        /// whose result returns the authorization corresponding to the identifier.
        /// </returns>
        public override Task<TAuthorization> FindByIdAsync([NotNull] string identifier, CancellationToken cancellationToken)
        {
            if (string.IsNullOrEmpty(identifier))
            {
                throw new ArgumentException("The identifier cannot be null or empty.", nameof(identifier));
            }

            return Authorizations.FindAsync(new object[] { ConvertIdentifierFromString(identifier) }, cancellationToken);
        }

        /// <summary>
>>>>>>> 995063b6
        /// Executes the specified query.
        /// </summary>
        /// <typeparam name="TResult">The result type.</typeparam>
        /// <param name="query">The query to execute.</param>
        /// <param name="cancellationToken">The <see cref="CancellationToken"/> that can be used to abort the operation.</param>
        /// <returns>
        /// A <see cref="Task"/> that can be used to monitor the asynchronous operation,
        /// whose result returns the single element returned when executing the specified query.
        /// </returns>
        public override Task<TResult> GetAsync<TResult>([NotNull] Func<IQueryable<TAuthorization>, IQueryable<TResult>> query, CancellationToken cancellationToken)
        {
            if (query == null)
            {
                throw new ArgumentNullException(nameof(query));
            }

            return query.Invoke(Authorizations).SingleOrDefaultAsync(cancellationToken);
        }

        /// <summary>
        /// Executes the specified query.
        /// </summary>
        /// <typeparam name="TResult">The result type.</typeparam>
        /// <param name="query">The query to execute.</param>
        /// <param name="cancellationToken">The <see cref="CancellationToken"/> that can be used to abort the operation.</param>
        /// <returns>
        /// A <see cref="Task"/> that can be used to monitor the asynchronous operation,
        /// whose result returns all the elements returned when executing the specified query.
        /// </returns>
        public override Task<TResult[]> ListAsync<TResult>([NotNull] Func<IQueryable<TAuthorization>, IQueryable<TResult>> query, CancellationToken cancellationToken)
        {
            if (query == null)
            {
                throw new ArgumentNullException(nameof(query));
            }

            return query.Invoke(Authorizations).ToArrayAsync(cancellationToken);
        }

        /// <summary>
        /// Updates an existing authorization.
        /// </summary>
        /// <param name="authorization">The authorization to update.</param>
        /// <param name="cancellationToken">The <see cref="CancellationToken"/> that can be used to abort the operation.</param>
        /// <returns>
        /// A <see cref="Task"/> that can be used to monitor the asynchronous operation.
        /// </returns>
        public override async Task UpdateAsync([NotNull] TAuthorization authorization, CancellationToken cancellationToken)
        {

            Context.Attach(authorization);
            Context.Update(authorization);

            try
            {
                await Context.SaveChangesAsync(cancellationToken);
            }

            catch (DbUpdateConcurrencyException) { }
        }
    }
}<|MERGE_RESOLUTION|>--- conflicted
+++ resolved
@@ -171,8 +171,6 @@
         }
 
         /// <summary>
-<<<<<<< HEAD
-=======
         /// Removes an existing authorization.
         /// </summary>
         /// <param name="authorization">The authorization to delete.</param>
@@ -198,26 +196,6 @@
         }
 
         /// <summary>
-        /// Retrieves an authorization using its unique identifier.
-        /// </summary>
-        /// <param name="identifier">The unique identifier associated with the authorization.</param>
-        /// <param name="cancellationToken">The <see cref="CancellationToken"/> that can be used to abort the operation.</param>
-        /// <returns>
-        /// A <see cref="Task"/> that can be used to monitor the asynchronous operation,
-        /// whose result returns the authorization corresponding to the identifier.
-        /// </returns>
-        public override Task<TAuthorization> FindByIdAsync([NotNull] string identifier, CancellationToken cancellationToken)
-        {
-            if (string.IsNullOrEmpty(identifier))
-            {
-                throw new ArgumentException("The identifier cannot be null or empty.", nameof(identifier));
-            }
-
-            return Authorizations.FindAsync(new object[] { ConvertIdentifierFromString(identifier) }, cancellationToken);
-        }
-
-        /// <summary>
->>>>>>> 995063b6
         /// Executes the specified query.
         /// </summary>
         /// <typeparam name="TResult">The result type.</typeparam>
