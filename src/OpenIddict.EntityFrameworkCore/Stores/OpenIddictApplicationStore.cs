--- conflicted
+++ resolved
@@ -16,7 +16,6 @@
 using JetBrains.Annotations;
 using Microsoft.EntityFrameworkCore;
 using Microsoft.EntityFrameworkCore.Infrastructure;
-using Microsoft.EntityFrameworkCore.Query;
 using Microsoft.EntityFrameworkCore.Storage;
 using Microsoft.Extensions.Caching.Memory;
 using Microsoft.Extensions.Options;
@@ -39,7 +38,7 @@
         public OpenIddictApplicationStore(
             [NotNull] IMemoryCache cache,
             [NotNull] TContext context,
-            [NotNull] IOptionsMonitor<OpenIddictEntityFrameworkCoreOptions> options)
+            [NotNull] IOptions<OpenIddictEntityFrameworkCoreOptions> options)
             : base(cache, context, options)
         {
         }
@@ -59,7 +58,7 @@
         public OpenIddictApplicationStore(
             [NotNull] IMemoryCache cache,
             [NotNull] TContext context,
-            [NotNull] IOptionsMonitor<OpenIddictEntityFrameworkCoreOptions> options)
+            [NotNull] IOptions<OpenIddictEntityFrameworkCoreOptions> options)
             : base(cache, context, options)
         {
         }
@@ -83,7 +82,7 @@
         public OpenIddictApplicationStore(
             [NotNull] IMemoryCache cache,
             [NotNull] TContext context,
-            [NotNull] IOptionsMonitor<OpenIddictEntityFrameworkCoreOptions> options)
+            [NotNull] IOptions<OpenIddictEntityFrameworkCoreOptions> options)
         {
             Cache = cache;
             Context = context;
@@ -103,7 +102,7 @@
         /// <summary>
         /// Gets the options associated with the current store.
         /// </summary>
-        protected IOptionsMonitor<OpenIddictEntityFrameworkCoreOptions> Options { get; }
+        protected IOptions<OpenIddictEntityFrameworkCoreOptions> Options { get; }
 
         /// <summary>
         /// Gets the database set corresponding to the <typeparamref name="TApplication"/> entity.
@@ -274,20 +273,7 @@
         }
 
         /// <summary>
-<<<<<<< HEAD
         /// Retrieves an application using its unique identifier.
-=======
-        /// Exposes a compiled query allowing to retrieve an application using its client identifier.
-        /// </summary>
-        private static Func<TContext, string, Task<TApplication>> FindByClientId =
-            EF.CompileAsyncQuery((TContext context, string identifier) =>
-                (from application in context.Set<TApplication>().AsTracking()
-                 where application.ClientId == identifier
-                 select application).FirstOrDefault());
-
-        /// <summary>
-        /// Retrieves an application using its client identifier.
->>>>>>> c3bab031
         /// </summary>
         /// <param name="identifier">The unique identifier associated with the application.</param>
         /// <param name="cancellationToken">The <see cref="CancellationToken"/> that can be used to abort the operation.</param>
@@ -302,7 +288,6 @@
                 throw new ArgumentException("The identifier cannot be null or empty.", nameof(identifier));
             }
 
-<<<<<<< HEAD
             var key = ConvertIdentifierFromString(identifier);
 
             return (from application in Applications
@@ -312,22 +297,6 @@
 
         /// <summary>
         /// Retrieves an application using its client identifier.
-=======
-            return FindByClientId(Context, identifier);
-        }
-
-        /// <summary>
-        /// Exposes a compiled query allowing to retrieve an application using its unique identifier.
-        /// </summary>
-        private static Func<TContext, TKey, Task<TApplication>> FindById =
-            EF.CompileAsyncQuery((TContext context, TKey identifier) =>
-                (from application in context.Set<TApplication>().AsTracking()
-                 where application.Id.Equals(identifier)
-                 select application).FirstOrDefault());
-
-        /// <summary>
-        /// Retrieves an application using its unique identifier.
->>>>>>> c3bab031
         /// </summary>
         /// <param name="identifier">The client identifier associated with the application.</param>
         /// <param name="cancellationToken">The <see cref="CancellationToken"/> that can be used to abort the operation.</param>
@@ -342,29 +311,10 @@
                 throw new ArgumentException("The identifier cannot be null or empty.", nameof(identifier));
             }
 
-<<<<<<< HEAD
             return (from application in Applications
                     where application.ClientId == identifier
                     select application).FirstOrDefaultAsync();
-=======
-            return FindById(Context, ConvertIdentifierFromString(identifier));
->>>>>>> c3bab031
-        }
-
-        /// <summary>
-        /// Exposes a compiled query allowing to retrieve all the applications
-        /// associated with the specified post_logout_redirect_uri.
-        /// </summary>
-        private static Func<TContext, string, AsyncEnumerable<TApplication>> FindByPostLogoutRedirectUri =
-            // To optimize the efficiency of the query a bit, only applications whose stringified
-            // PostLogoutRedirectUris contains the specified URL are returned. Once the applications
-            // are retrieved, a second pass is made to ensure only valid elements are returned.
-            // Implementers that use this query in a hot path may want to override this method
-            // to use SQL Server 2016 functions like JSON_VALUE to make the query more efficient.
-            EF.CompileAsyncQuery((TContext context, string address) =>
-                from application in context.Set<TApplication>().AsTracking()
-                where application.PostLogoutRedirectUris.Contains(address)
-                select application);
+        }
 
         /// <summary>
         /// Retrieves all the applications associated with the specified post_logout_redirect_uri.
@@ -381,7 +331,6 @@
             {
                 throw new ArgumentException("The address cannot be null or empty.", nameof(address));
             }
-<<<<<<< HEAD
 
             // To optimize the efficiency of the query a bit, only applications whose stringified
             // PostLogoutRedirectUris contains the specified URL are returned. Once the applications
@@ -395,11 +344,6 @@
             var builder = ImmutableArray.CreateBuilder<TApplication>();
 
             foreach (var application in applications)
-=======
-            var builder = ImmutableArray.CreateBuilder<TApplication>();
-
-            foreach (var application in await FindByPostLogoutRedirectUri(Context, address).ToListAsync(cancellationToken))
->>>>>>> c3bab031
             {
                 foreach (var uri in await GetPostLogoutRedirectUrisAsync(application, cancellationToken))
                 {
@@ -420,21 +364,6 @@
         }
 
         /// <summary>
-        /// Exposes a compiled query allowing to retrieve all the
-        /// applications associated with the specified redirect_uri.
-        /// </summary>
-        private static Func<TContext, string, AsyncEnumerable<TApplication>> FindByRedirectUri =
-            // To optimize the efficiency of the query a bit, only applications whose stringified
-            // RedirectUris property contains the specified URL are returned. Once the applications
-            // are retrieved, a second pass is made to ensure only valid elements are returned.
-            // Implementers that use this query in a hot path may want to override this method
-            // to use SQL Server 2016 functions like JSON_VALUE to make the query more efficient.
-            EF.CompileAsyncQuery((TContext context, string address) =>
-                from application in context.Set<TApplication>().AsTracking()
-                where application.RedirectUris.Contains(address)
-                select application);
-
-        /// <summary>
         /// Retrieves all the applications associated with the specified redirect_uri.
         /// </summary>
         /// <param name="address">The redirect_uri associated with the applications.</param>
@@ -450,7 +379,6 @@
                 throw new ArgumentException("The address cannot be null or empty.", nameof(address));
             }
 
-<<<<<<< HEAD
             // To optimize the efficiency of the query a bit, only applications whose stringified
             // RedirectUris property contains the specified URL are returned. Once the applications
             // are retrieved, a second pass is made to ensure only valid elements are returned.
@@ -463,11 +391,6 @@
             var builder = ImmutableArray.CreateBuilder<TApplication>();
 
             foreach (var application in applications)
-=======
-            var builder = ImmutableArray.CreateBuilder<TApplication>();
-
-            foreach (var application in await FindByRedirectUri(Context, address).ToListAsync(cancellationToken))
->>>>>>> c3bab031
             {
                 foreach (var uri in await GetRedirectUrisAsync(application, cancellationToken))
                 {
