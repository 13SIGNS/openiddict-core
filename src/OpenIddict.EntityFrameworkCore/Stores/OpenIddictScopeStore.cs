--- conflicted
+++ resolved
@@ -11,7 +11,6 @@
 using System.Threading.Tasks;
 using JetBrains.Annotations;
 using Microsoft.EntityFrameworkCore;
-using Microsoft.EntityFrameworkCore.Query;
 using Microsoft.Extensions.Caching.Memory;
 using OpenIddict.Models;
 
@@ -141,103 +140,6 @@
         }
 
         /// <summary>
-<<<<<<< HEAD
-=======
-        /// Retrieves a scope using its unique identifier.
-        /// </summary>
-        /// <param name="identifier">The unique identifier associated with the scope.</param>
-        /// <param name="cancellationToken">The <see cref="CancellationToken"/> that can be used to abort the operation.</param>
-        /// <returns>
-        /// A <see cref="Task"/> that can be used to monitor the asynchronous operation,
-        /// whose result returns the scope corresponding to the identifier.
-        /// </returns>
-        public override Task<TScope> FindByIdAsync([NotNull] string identifier, CancellationToken cancellationToken)
-        {
-            if (string.IsNullOrEmpty(identifier))
-            {
-                throw new ArgumentException("The identifier cannot be null or empty.", nameof(identifier));
-            }
-
-            const string key = nameof(FindByIdAsync) + "\x1e" + nameof(identifier);
-
-            var query = Cache.GetOrCreate(key, entry =>
-            {
-                entry.SetPriority(CacheItemPriority.NeverRemove);
-
-                return EF.CompileAsyncQuery((TContext context, TKey id) =>
-                    (from scope in context.Set<TScope>().AsTracking()
-                     where scope.Id.Equals(id)
-                     select scope).FirstOrDefault());
-            });
-
-            return query(Context, ConvertIdentifierFromString(identifier));
-        }
-
-        /// <summary>
-        /// Retrieves a scope using its name.
-        /// </summary>
-        /// <param name="name">The name associated with the scope.</param>
-        /// <param name="cancellationToken">The <see cref="CancellationToken"/> that can be used to abort the operation.</param>
-        /// <returns>
-        /// A <see cref="Task"/> that can be used to monitor the asynchronous operation,
-        /// whose result returns the scope corresponding to the specified name.
-        /// </returns>
-        public override Task<TScope> FindByNameAsync([NotNull] string name, CancellationToken cancellationToken)
-        {
-            if (string.IsNullOrEmpty(name))
-            {
-                throw new ArgumentException("The scope name cannot be null or empty.", nameof(name));
-            }
-
-            const string key = nameof(FindByNameAsync) + "\x1e" + nameof(name);
-
-            var query = Cache.GetOrCreate(key, entry =>
-            {
-                entry.SetPriority(CacheItemPriority.NeverRemove);
-
-                return EF.CompileAsyncQuery((TContext context, string id) =>
-                    (from scope in context.Set<TScope>().AsTracking()
-                     where scope.Name == id
-                     select scope).FirstOrDefault());
-            });
-
-            return query(Context, name);
-        }
-
-        /// <summary>
-        /// Retrieves a list of scopes using their name.
-        /// </summary>
-        /// <param name="names">The names associated with the scopes.</param>
-        /// <param name="cancellationToken">The <see cref="CancellationToken"/> that can be used to abort the operation.</param>
-        /// <returns>
-        /// A <see cref="Task"/> that can be used to monitor the asynchronous operation,
-        /// whose result returns the scopes corresponding to the specified names.
-        /// </returns>
-        public override async Task<ImmutableArray<TScope>> FindByNamesAsync(
-            ImmutableArray<string> names, CancellationToken cancellationToken)
-        {
-            if (names.Any(name => string.IsNullOrEmpty(name)))
-            {
-                throw new ArgumentException("Scope names cannot be null or empty.", nameof(names));
-            }
-
-            const string key = nameof(FindByNamesAsync) + "\x1e" + nameof(names);
-
-            var query = Cache.GetOrCreate(key, entry =>
-            {
-                entry.SetPriority(CacheItemPriority.NeverRemove);
-
-                return EF.CompileAsyncQuery((TContext context, ImmutableArray<string> ids) =>
-                    from scope in context.Set<TScope>().AsTracking()
-                    where ids.Contains(scope.Name)
-                    select scope);
-            });
-
-            return ImmutableArray.CreateRange(await query(Context, names).ToListAsync(cancellationToken));
-        }
-
-        /// <summary>
->>>>>>> 2554bd55
         /// Executes the specified query and returns the first element.
         /// </summary>
         /// <typeparam name="TState">The state type.</typeparam>
