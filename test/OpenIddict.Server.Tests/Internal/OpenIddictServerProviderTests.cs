﻿/*
 * Licensed under the Apache License, Version 2.0 (http://www.apache.org/licenses/LICENSE-2.0)
 * See https://github.com/openiddict/openiddict-core for more information concerning
 * the license and the contributors participating to this project.
 */

using System;
using System.Collections.Immutable;
using System.Linq;
using System.Reflection;
using System.Security.Claims;
using System.Threading;
using System.Threading.Tasks;
using AspNet.Security.OpenIdConnect.Client;
using AspNet.Security.OpenIdConnect.Extensions;
using AspNet.Security.OpenIdConnect.Primitives;
using Microsoft.AspNetCore.Authentication;
using Microsoft.AspNetCore.Builder;
using Microsoft.AspNetCore.DataProtection;
using Microsoft.AspNetCore.Diagnostics;
using Microsoft.AspNetCore.Hosting;
using Microsoft.AspNetCore.Http;
using Microsoft.AspNetCore.Http.Authentication;
using Microsoft.AspNetCore.TestHost;
using Microsoft.Extensions.DependencyInjection;
using Microsoft.Extensions.Logging;
using Microsoft.Extensions.Options;
using Microsoft.Net.Http.Headers;
using Moq;
using Newtonsoft.Json;
using Newtonsoft.Json.Linq;
using OpenIddict.Abstractions;
using OpenIddict.Core;
using OpenIddict.Models;
using Xunit;

namespace OpenIddict.Server.Tests
{
    public partial class OpenIddictServerProviderTests
    {
        public const string AuthorizationEndpoint = "/connect/authorize";
        public const string ConfigurationEndpoint = "/.well-known/openid-configuration";
        public const string IntrospectionEndpoint = "/connect/introspect";
        public const string LogoutEndpoint = "/connect/logout";
        public const string RevocationEndpoint = "/connect/revoke";
        public const string TokenEndpoint = "/connect/token";
        public const string UserinfoEndpoint = "/connect/userinfo";

        [Fact]
        public async Task ProcessChallengeResponse_CustomPublicParametersAreAddedToAuthorizationResponse()
        {
            // Arrange
            var server = CreateAuthorizationServer(builder =>
            {
                builder.Services.AddSingleton(CreateApplicationManager(instance =>
                {
                    var application = new OpenIddictApplication();

                    instance.Setup(mock => mock.FindByClientIdAsync("Fabrikam", It.IsAny<CancellationToken>()))
                        .ReturnsAsync(application);

                    instance.Setup(mock => mock.HasPermissionAsync(application,
                        OpenIddictConstants.Permissions.Endpoints.Authorization, It.IsAny<CancellationToken>()))
                        .ReturnsAsync(true);

                    instance.Setup(mock => mock.HasPermissionAsync(application,
                        OpenIddictConstants.Permissions.GrantTypes.AuthorizationCode, It.IsAny<CancellationToken>()))
                        .ReturnsAsync(true);

                    instance.Setup(mock => mock.ValidateRedirectUriAsync(application, "http://www.fabrikam.com/path", It.IsAny<CancellationToken>()))
                        .ReturnsAsync(true);

                    instance.Setup(mock => mock.GetClientTypeAsync(application, It.IsAny<CancellationToken>()))
                        .Returns(new ValueTask<string>(OpenIddictConstants.ClientTypes.Public));
                }));
            });

            var client = new OpenIdConnectClient(server.CreateClient());

            // Act
            var response = await client.PostAsync(AuthorizationEndpoint, new OpenIdConnectRequest
            {
                ClientId = "Fabrikam",
                RedirectUri = "http://www.fabrikam.com/path",
                ResponseType = OpenIdConnectConstants.ResponseTypes.Code,
                ["attach-public-parameters"] = true,
                ["deny-authorization"] = true
            });

            // Assert
            Assert.NotEmpty(response.Error);
            Assert.NotEmpty(response.ErrorDescription);
            Assert.True((bool) response["custom_boolean_parameter"]);
            Assert.Equal(42, (long) response["custom_integer_parameter"]);
            Assert.Equal("value", (string) response["custom_string_parameter"]);
        }

        [Fact]
        public async Task ProcessChallengeResponse_CustomPublicParametersAreAddedToTokenResponse()
        {
            // Arrange
            var server = CreateAuthorizationServer();

            var client = new OpenIdConnectClient(server.CreateClient());

            // Act
            var response = await client.PostAsync(TokenEndpoint, new OpenIdConnectRequest
            {
                GrantType = OpenIdConnectConstants.GrantTypes.Password,
                Username = "johndoe",
                Password = "A3ddj3w",
                Scope = OpenIdConnectConstants.Scopes.OfflineAccess,
                ["attach-public-parameters"] = true,
                ["deny-authorization"] = true
            });

            // Assert
            Assert.NotEmpty(response.Error);
            Assert.NotEmpty(response.ErrorDescription);
            Assert.True((bool) response["custom_boolean_parameter"]);
            Assert.Equal(42, (long) response["custom_integer_parameter"]);
            Assert.Equal(new JArray(1, 2, 3), (JArray) response["custom_json_array_parameter"]);
            Assert.Equal(JObject.FromObject(new { Property = "value" }), (JObject) response["custom_json_object_parameter"]);
            Assert.Equal("value", (string) response["custom_string_parameter"]);
        }

        [Fact]
        public async Task ProcessSigninResponse_AuthenticationPropertiesAreAutomaticallyRestored()
        {
            // Arrange
            var identity = new ClaimsIdentity(OpenIddictServerDefaults.AuthenticationScheme);
            identity.AddClaim(OpenIdConnectConstants.Claims.Subject, "Bob le Bricoleur");

            var ticket = new AuthenticationTicket(
                new ClaimsPrincipal(identity),
                new AuthenticationProperties(),
                OpenIddictServerDefaults.AuthenticationScheme);

            ticket.SetTokenId("60FFF7EA-F98E-437B-937E-5073CC313103");
            ticket.SetTokenUsage(OpenIdConnectConstants.TokenUsages.RefreshToken);
            ticket.SetScopes(OpenIdConnectConstants.Scopes.OpenId, OpenIdConnectConstants.Scopes.OfflineAccess);
            ticket.SetProperty("custom_property_in_original_ticket", "original_value");

            var format = new Mock<ISecureDataFormat<AuthenticationTicket>>();

            format.Setup(mock => mock.Protect(It.IsAny<AuthenticationTicket>()))
                .Returns("8xLOxBtZp8");

            format.Setup(mock => mock.Unprotect("8xLOxBtZp8"))
                .Returns(ticket);

            var token = new OpenIddictToken();

            var manager = CreateTokenManager(instance =>
            {
                instance.Setup(mock => mock.FindByIdAsync("60FFF7EA-F98E-437B-937E-5073CC313103", It.IsAny<CancellationToken>()))
                    .ReturnsAsync(token);

                instance.Setup(mock => mock.GetIdAsync(token, It.IsAny<CancellationToken>()))
                    .Returns(new ValueTask<string>("60FFF7EA-F98E-437B-937E-5073CC313103"));

                instance.Setup(mock => mock.IsRedeemedAsync(token, It.IsAny<CancellationToken>()))
                    .ReturnsAsync(false);

                instance.Setup(mock => mock.IsValidAsync(token, It.IsAny<CancellationToken>()))
                    .ReturnsAsync(true);
            });

            var server = CreateAuthorizationServer(builder =>
            {
                builder.Services.AddSingleton(manager);

                builder.UseRollingTokens();

                builder.Configure(options => options.RefreshTokenFormat = format.Object);
            });

            var client = new OpenIdConnectClient(server.CreateClient());

            // Act
            var response = await client.PostAsync(TokenEndpoint, new OpenIdConnectRequest
            {
                GrantType = OpenIdConnectConstants.GrantTypes.RefreshToken,
                RefreshToken = "8xLOxBtZp8",
                ["do-not-flow-original-properties"] = true
            });

            // Assert
            Assert.NotNull(response.IdToken);
            Assert.NotNull(response.RefreshToken);

            format.Verify(mock => mock.Protect(
                It.Is<AuthenticationTicket>(value =>
                    value.Properties.Items["custom_property_in_original_ticket"] == "original_value" &&
                    value.Properties.Items["custom_property_in_new_ticket"] == "new_value")));
        }

        [Fact]
        public async Task ProcessSigninResponse_RefreshTokenIsIssuedForAuthorizationCodeRequestsWhenRollingTokensAreEnabled()
        {
            // Arrange
            var identity = new ClaimsIdentity(OpenIddictServerDefaults.AuthenticationScheme);
            identity.AddClaim(OpenIdConnectConstants.Claims.Subject, "Bob le Bricoleur");

            var ticket = new AuthenticationTicket(
                new ClaimsPrincipal(identity),
                new AuthenticationProperties(),
                OpenIddictServerDefaults.AuthenticationScheme);

            ticket.SetPresenters("Fabrikam");
            ticket.SetTokenId("3E228451-1555-46F7-A471-951EFBA23A56");
            ticket.SetTokenUsage(OpenIdConnectConstants.TokenUsages.AuthorizationCode);
            ticket.SetScopes(OpenIdConnectConstants.Scopes.OpenId, OpenIdConnectConstants.Scopes.OfflineAccess);

            var format = new Mock<ISecureDataFormat<AuthenticationTicket>>();

            format.Setup(mock => mock.Unprotect("SplxlOBeZQQYbYS6WxSbIA"))
                .Returns(ticket);

            var token = new OpenIddictToken();

            var manager = CreateTokenManager(instance =>
            {
                instance.Setup(mock => mock.FindByIdAsync("3E228451-1555-46F7-A471-951EFBA23A56", It.IsAny<CancellationToken>()))
                    .ReturnsAsync(token);

                instance.Setup(mock => mock.GetIdAsync(token, It.IsAny<CancellationToken>()))
                    .Returns(new ValueTask<string>("3E228451-1555-46F7-A471-951EFBA23A56"));

                instance.Setup(mock => mock.IsRedeemedAsync(token, It.IsAny<CancellationToken>()))
                    .ReturnsAsync(false);

                instance.Setup(mock => mock.IsValidAsync(token, It.IsAny<CancellationToken>()))
                    .ReturnsAsync(true);
            });

            var server = CreateAuthorizationServer(builder =>
            {
                builder.Services.AddSingleton(CreateApplicationManager(instance =>
                {
                    var application = new OpenIddictApplication();

                    instance.Setup(mock => mock.FindByClientIdAsync("Fabrikam", It.IsAny<CancellationToken>()))
                        .ReturnsAsync(application);

                    instance.Setup(mock => mock.HasPermissionAsync(application,
                        OpenIddictConstants.Permissions.Endpoints.Token, It.IsAny<CancellationToken>()))
                        .ReturnsAsync(true);

                    instance.Setup(mock => mock.HasPermissionAsync(application,
                        OpenIddictConstants.Permissions.GrantTypes.AuthorizationCode, It.IsAny<CancellationToken>()))
                        .ReturnsAsync(true);

                    instance.Setup(mock => mock.GetClientTypeAsync(application, It.IsAny<CancellationToken>()))
                        .Returns(new ValueTask<string>(OpenIddictConstants.ClientTypes.Public));
                }));

                builder.Services.AddSingleton(manager);

                builder.UseRollingTokens();

                builder.Configure(options => options.AuthorizationCodeFormat = format.Object);
            });

            var client = new OpenIdConnectClient(server.CreateClient());

            // Act
            var response = await client.PostAsync(TokenEndpoint, new OpenIdConnectRequest
            {
                ClientId = "Fabrikam",
                Code = "SplxlOBeZQQYbYS6WxSbIA",
                GrantType = OpenIdConnectConstants.GrantTypes.AuthorizationCode,
                RedirectUri = "http://www.fabrikam.com/path"
            });

            // Assert
            Assert.NotNull(response.RefreshToken);
        }

        [Fact]
        public async Task ProcessSigninResponse_RefreshTokenIsAlwaysIssuedWhenRollingTokensAreEnabled()
        {
            // Arrange
            var identity = new ClaimsIdentity(OpenIddictServerDefaults.AuthenticationScheme);
            identity.AddClaim(OpenIdConnectConstants.Claims.Subject, "Bob le Bricoleur");

            var ticket = new AuthenticationTicket(
                new ClaimsPrincipal(identity),
                new AuthenticationProperties(),
                OpenIddictServerDefaults.AuthenticationScheme);

            ticket.SetTokenId("60FFF7EA-F98E-437B-937E-5073CC313103");
            ticket.SetTokenUsage(OpenIdConnectConstants.TokenUsages.RefreshToken);
            ticket.SetScopes(OpenIdConnectConstants.Scopes.OpenId, OpenIdConnectConstants.Scopes.OfflineAccess);

            var format = new Mock<ISecureDataFormat<AuthenticationTicket>>();

            format.Setup(mock => mock.Protect(It.IsAny<AuthenticationTicket>()))
                .Returns("8xLOxBtZp8");

            format.Setup(mock => mock.Unprotect("8xLOxBtZp8"))
                .Returns(ticket);

            var token = new OpenIddictToken();

            var manager = CreateTokenManager(instance =>
            {
                instance.Setup(mock => mock.FindByIdAsync("60FFF7EA-F98E-437B-937E-5073CC313103", It.IsAny<CancellationToken>()))
                    .ReturnsAsync(token);

                instance.Setup(mock => mock.GetIdAsync(token, It.IsAny<CancellationToken>()))
                    .Returns(new ValueTask<string>("60FFF7EA-F98E-437B-937E-5073CC313103"));

                instance.Setup(mock => mock.IsRedeemedAsync(token, It.IsAny<CancellationToken>()))
                    .ReturnsAsync(false);

                instance.Setup(mock => mock.IsValidAsync(token, It.IsAny<CancellationToken>()))
                    .ReturnsAsync(true);
            });

            var server = CreateAuthorizationServer(builder =>
            {
                builder.Services.AddSingleton(manager);

                builder.UseRollingTokens();

                builder.Configure(options => options.RefreshTokenFormat = format.Object);
            });

            var client = new OpenIdConnectClient(server.CreateClient());

            // Act
            var response = await client.PostAsync(TokenEndpoint, new OpenIdConnectRequest
            {
                GrantType = OpenIdConnectConstants.GrantTypes.RefreshToken,
                RefreshToken = "8xLOxBtZp8"
            });

            // Assert
            Assert.NotNull(response.RefreshToken);
        }

        [Fact]
        public async Task ProcessSigninResponse_RefreshTokenIsNotIssuedWhenRollingTokensAreDisabled()
        {
            // Arrange
            var identity = new ClaimsIdentity(OpenIddictServerDefaults.AuthenticationScheme);
            identity.AddClaim(OpenIdConnectConstants.Claims.Subject, "Bob le Bricoleur");

            var ticket = new AuthenticationTicket(
                new ClaimsPrincipal(identity),
                new AuthenticationProperties(),
                OpenIddictServerDefaults.AuthenticationScheme);

            ticket.SetTokenId("60FFF7EA-F98E-437B-937E-5073CC313103");
            ticket.SetTokenUsage(OpenIdConnectConstants.TokenUsages.RefreshToken);
            ticket.SetScopes(OpenIdConnectConstants.Scopes.OpenId, OpenIdConnectConstants.Scopes.OfflineAccess);

            var format = new Mock<ISecureDataFormat<AuthenticationTicket>>();

            format.Setup(mock => mock.Protect(It.IsAny<AuthenticationTicket>()))
                .Returns("8xLOxBtZp8");

            format.Setup(mock => mock.Unprotect("8xLOxBtZp8"))
                .Returns(ticket);

            var token = new OpenIddictToken();

            var manager = CreateTokenManager(instance =>
            {
                instance.Setup(mock => mock.FindByIdAsync("60FFF7EA-F98E-437B-937E-5073CC313103", It.IsAny<CancellationToken>()))
                    .ReturnsAsync(token);

                instance.Setup(mock => mock.IsRedeemedAsync(token, It.IsAny<CancellationToken>()))
                    .ReturnsAsync(false);

                instance.Setup(mock => mock.IsValidAsync(token, It.IsAny<CancellationToken>()))
                    .ReturnsAsync(true);
            });

            var server = CreateAuthorizationServer(builder =>
            {
                builder.Services.AddSingleton(manager);

                builder.Configure(options => options.RefreshTokenFormat = format.Object);
            });

            var client = new OpenIdConnectClient(server.CreateClient());

            // Act
            var response = await client.PostAsync(TokenEndpoint, new OpenIdConnectRequest
            {
                GrantType = OpenIdConnectConstants.GrantTypes.RefreshToken,
                RefreshToken = "8xLOxBtZp8"
            });

            // Assert
            Assert.Null(response.RefreshToken);
        }

        [Fact]
        public async Task ProcessSigninResponse_AuthorizationCodeIsAutomaticallyRedeemed()
        {
            // Arrange
            var identity = new ClaimsIdentity(OpenIddictServerDefaults.AuthenticationScheme);
            identity.AddClaim(OpenIdConnectConstants.Claims.Subject, "Bob le Bricoleur");

            var ticket = new AuthenticationTicket(
                new ClaimsPrincipal(identity),
                new AuthenticationProperties(),
                OpenIddictServerDefaults.AuthenticationScheme);

            ticket.SetPresenters("Fabrikam");
            ticket.SetTokenId("3E228451-1555-46F7-A471-951EFBA23A56");
            ticket.SetTokenUsage(OpenIdConnectConstants.TokenUsages.AuthorizationCode);

            var format = new Mock<ISecureDataFormat<AuthenticationTicket>>();

            format.Setup(mock => mock.Unprotect("SplxlOBeZQQYbYS6WxSbIA"))
                .Returns(ticket);

            var token = new OpenIddictToken();

            var manager = CreateTokenManager(instance =>
            {
                instance.Setup(mock => mock.FindByIdAsync("3E228451-1555-46F7-A471-951EFBA23A56", It.IsAny<CancellationToken>()))
                    .ReturnsAsync(token);

                instance.Setup(mock => mock.GetIdAsync(token, It.IsAny<CancellationToken>()))
                    .Returns(new ValueTask<string>("3E228451-1555-46F7-A471-951EFBA23A56"));

                instance.Setup(mock => mock.IsValidAsync(token, It.IsAny<CancellationToken>()))
                    .ReturnsAsync(true);
            });

            var server = CreateAuthorizationServer(builder =>
            {
                builder.Services.AddSingleton(CreateApplicationManager(instance =>
                {
                    var application = new OpenIddictApplication();

                    instance.Setup(mock => mock.FindByClientIdAsync("Fabrikam", It.IsAny<CancellationToken>()))
                        .ReturnsAsync(application);

                    instance.Setup(mock => mock.HasPermissionAsync(application,
                        OpenIddictConstants.Permissions.Endpoints.Token, It.IsAny<CancellationToken>()))
                        .ReturnsAsync(true);

                    instance.Setup(mock => mock.HasPermissionAsync(application,
                        OpenIddictConstants.Permissions.GrantTypes.AuthorizationCode, It.IsAny<CancellationToken>()))
                        .ReturnsAsync(true);

                    instance.Setup(mock => mock.GetClientTypeAsync(application, It.IsAny<CancellationToken>()))
                        .Returns(new ValueTask<string>(OpenIddictConstants.ClientTypes.Public));
                }));

                builder.Services.AddSingleton(manager);

                builder.Configure(options => options.AuthorizationCodeFormat = format.Object);
            });

            var client = new OpenIdConnectClient(server.CreateClient());

            // Act
            var response = await client.PostAsync(TokenEndpoint, new OpenIdConnectRequest
            {
                ClientId = "Fabrikam",
                Code = "SplxlOBeZQQYbYS6WxSbIA",
                GrantType = OpenIdConnectConstants.GrantTypes.AuthorizationCode,
                RedirectUri = "http://www.fabrikam.com/path"
            });

            // Assert
            Mock.Get(manager).Verify(mock => mock.FindByIdAsync("3E228451-1555-46F7-A471-951EFBA23A56", It.IsAny<CancellationToken>()), Times.Once());
            Mock.Get(manager).Verify(mock => mock.RedeemAsync(token, It.IsAny<CancellationToken>()), Times.Once());
        }

        [Fact]
        public async Task ProcessSigninResponse_ReturnsErrorResponseWhenRedeemingAuthorizationCodeFails()
        {
            // Arrange
            var identity = new ClaimsIdentity(OpenIddictServerDefaults.AuthenticationScheme);
            identity.AddClaim(OpenIdConnectConstants.Claims.Subject, "Bob le Bricoleur");

            var ticket = new AuthenticationTicket(
                new ClaimsPrincipal(identity),
                new AuthenticationProperties(),
                OpenIddictServerDefaults.AuthenticationScheme);

            ticket.SetPresenters("Fabrikam");
            ticket.SetTokenId("3E228451-1555-46F7-A471-951EFBA23A56");
            ticket.SetTokenUsage(OpenIdConnectConstants.TokenUsages.AuthorizationCode);

            var format = new Mock<ISecureDataFormat<AuthenticationTicket>>();

            format.Setup(mock => mock.Unprotect("SplxlOBeZQQYbYS6WxSbIA"))
                .Returns(ticket);

            var token = new OpenIddictToken();

            var manager = CreateTokenManager(instance =>
            {
                instance.Setup(mock => mock.FindByIdAsync("3E228451-1555-46F7-A471-951EFBA23A56", It.IsAny<CancellationToken>()))
                    .ReturnsAsync(token);

                instance.Setup(mock => mock.GetIdAsync(token, It.IsAny<CancellationToken>()))
                    .Returns(new ValueTask<string>("3E228451-1555-46F7-A471-951EFBA23A56"));

                instance.Setup(mock => mock.IsValidAsync(token, It.IsAny<CancellationToken>()))
                    .ReturnsAsync(true);

                instance.Setup(mock => mock.RedeemAsync(token, It.IsAny<CancellationToken>()))
                    .ThrowsAsync(new Exception());
            });

            var server = CreateAuthorizationServer(builder =>
            {
                builder.Services.AddSingleton(CreateApplicationManager(instance =>
                {
                    var application = new OpenIddictApplication();

                    instance.Setup(mock => mock.FindByClientIdAsync("Fabrikam", It.IsAny<CancellationToken>()))
                        .ReturnsAsync(application);

                    instance.Setup(mock => mock.HasPermissionAsync(application,
                        OpenIddictConstants.Permissions.Endpoints.Token, It.IsAny<CancellationToken>()))
                        .ReturnsAsync(true);

                    instance.Setup(mock => mock.HasPermissionAsync(application,
                        OpenIddictConstants.Permissions.GrantTypes.AuthorizationCode, It.IsAny<CancellationToken>()))
                        .ReturnsAsync(true);

                    instance.Setup(mock => mock.GetClientTypeAsync(application, It.IsAny<CancellationToken>()))
                        .Returns(new ValueTask<string>(OpenIddictConstants.ClientTypes.Public));
                }));

                builder.Services.AddSingleton(manager);

                builder.Configure(options => options.AuthorizationCodeFormat = format.Object);
            });

            var client = new OpenIdConnectClient(server.CreateClient());

            // Act
            var response = await client.PostAsync(TokenEndpoint, new OpenIdConnectRequest
            {
                ClientId = "Fabrikam",
                Code = "SplxlOBeZQQYbYS6WxSbIA",
                GrantType = OpenIdConnectConstants.GrantTypes.AuthorizationCode,
                RedirectUri = "http://www.fabrikam.com/path"
            });

            // Assert
            Assert.Equal(OpenIdConnectConstants.Errors.InvalidGrant, response.Error);
            Assert.Equal("The specified authorization code is no longer valid.", response.ErrorDescription);

            Mock.Get(manager).Verify(mock => mock.FindByIdAsync("3E228451-1555-46F7-A471-951EFBA23A56", It.IsAny<CancellationToken>()), Times.Once());
            Mock.Get(manager).Verify(mock => mock.RedeemAsync(token, It.IsAny<CancellationToken>()), Times.Once());
        }

        [Fact]
        public async Task ProcessSigninResponse_RefreshTokenIsAutomaticallyRedeemedWhenRollingTokensAreEnabled()
        {
            // Arrange
            var identity = new ClaimsIdentity(OpenIddictServerDefaults.AuthenticationScheme);
            identity.AddClaim(OpenIdConnectConstants.Claims.Subject, "Bob le Bricoleur");

            var ticket = new AuthenticationTicket(
                new ClaimsPrincipal(identity),
                new AuthenticationProperties(),
                OpenIddictServerDefaults.AuthenticationScheme);

            ticket.SetTokenId("60FFF7EA-F98E-437B-937E-5073CC313103");
            ticket.SetTokenUsage(OpenIdConnectConstants.TokenUsages.RefreshToken);
            ticket.SetScopes(OpenIdConnectConstants.Scopes.OpenId, OpenIdConnectConstants.Scopes.OfflineAccess);

            var format = new Mock<ISecureDataFormat<AuthenticationTicket>>();

            format.Setup(mock => mock.Protect(It.IsAny<AuthenticationTicket>()))
                .Returns("8xLOxBtZp8");

            format.Setup(mock => mock.Unprotect("8xLOxBtZp8"))
                .Returns(ticket);

            var token = new OpenIddictToken();

            var manager = CreateTokenManager(instance =>
            {
                instance.Setup(mock => mock.FindByIdAsync("60FFF7EA-F98E-437B-937E-5073CC313103", It.IsAny<CancellationToken>()))
                    .ReturnsAsync(token);

                instance.Setup(mock => mock.GetIdAsync(token, It.IsAny<CancellationToken>()))
                    .Returns(new ValueTask<string>("60FFF7EA-F98E-437B-937E-5073CC313103"));

                instance.Setup(mock => mock.IsRedeemedAsync(token, It.IsAny<CancellationToken>()))
                    .ReturnsAsync(false);

                instance.Setup(mock => mock.IsValidAsync(token, It.IsAny<CancellationToken>()))
                    .ReturnsAsync(true);
            });

            var server = CreateAuthorizationServer(builder =>
            {
                builder.Services.AddSingleton(manager);

                builder.UseRollingTokens();

                builder.Configure(options => options.RefreshTokenFormat = format.Object);
            });

            var client = new OpenIdConnectClient(server.CreateClient());

            // Act
            var response = await client.PostAsync(TokenEndpoint, new OpenIdConnectRequest
            {
                GrantType = OpenIdConnectConstants.GrantTypes.RefreshToken,
                RefreshToken = "8xLOxBtZp8"
            });

            // Assert
            Assert.NotNull(response.RefreshToken);

            Mock.Get(manager).Verify(mock => mock.FindByIdAsync("60FFF7EA-F98E-437B-937E-5073CC313103", It.IsAny<CancellationToken>()), Times.Once());
            Mock.Get(manager).Verify(mock => mock.RedeemAsync(token, It.IsAny<CancellationToken>()), Times.Once());
        }

        [Fact]
        public async Task ProcessSigninResponse_ReturnsErrorResponseWhenRedeemingRefreshTokenFails()
        {
            // Arrange
            var identity = new ClaimsIdentity(OpenIddictServerDefaults.AuthenticationScheme);
            identity.AddClaim(OpenIdConnectConstants.Claims.Subject, "Bob le Bricoleur");

            var ticket = new AuthenticationTicket(
                new ClaimsPrincipal(identity),
                new AuthenticationProperties(),
                OpenIddictServerDefaults.AuthenticationScheme);

            ticket.SetTokenId("60FFF7EA-F98E-437B-937E-5073CC313103");
            ticket.SetTokenUsage(OpenIdConnectConstants.TokenUsages.RefreshToken);
            ticket.SetScopes(OpenIdConnectConstants.Scopes.OpenId, OpenIdConnectConstants.Scopes.OfflineAccess);

            var format = new Mock<ISecureDataFormat<AuthenticationTicket>>();

            format.Setup(mock => mock.Protect(It.IsAny<AuthenticationTicket>()))
                .Returns("8xLOxBtZp8");

            format.Setup(mock => mock.Unprotect("8xLOxBtZp8"))
                .Returns(ticket);

            var token = new OpenIddictToken();

            var manager = CreateTokenManager(instance =>
            {
                instance.Setup(mock => mock.FindByIdAsync("60FFF7EA-F98E-437B-937E-5073CC313103", It.IsAny<CancellationToken>()))
                    .ReturnsAsync(token);

                instance.Setup(mock => mock.GetIdAsync(token, It.IsAny<CancellationToken>()))
                    .Returns(new ValueTask<string>("60FFF7EA-F98E-437B-937E-5073CC313103"));

                instance.Setup(mock => mock.IsRedeemedAsync(token, It.IsAny<CancellationToken>()))
                    .ReturnsAsync(false);

                instance.Setup(mock => mock.IsValidAsync(token, It.IsAny<CancellationToken>()))
                    .ReturnsAsync(true);

                instance.Setup(mock => mock.RedeemAsync(token, It.IsAny<CancellationToken>()))
                    .ThrowsAsync(new Exception());
            });

            var server = CreateAuthorizationServer(builder =>
            {
                builder.Services.AddSingleton(manager);

                builder.UseRollingTokens();

                builder.Configure(options => options.RefreshTokenFormat = format.Object);
            });

            var client = new OpenIdConnectClient(server.CreateClient());

            // Act
            var response = await client.PostAsync(TokenEndpoint, new OpenIdConnectRequest
            {
                GrantType = OpenIdConnectConstants.GrantTypes.RefreshToken,
                RefreshToken = "8xLOxBtZp8"
            });

            // Assert
            Assert.Equal(OpenIdConnectConstants.Errors.InvalidGrant, response.Error);
            Assert.Equal("The specified refresh token is no longer valid.", response.ErrorDescription);

            Mock.Get(manager).Verify(mock => mock.FindByIdAsync("60FFF7EA-F98E-437B-937E-5073CC313103", It.IsAny<CancellationToken>()), Times.Once());
            Mock.Get(manager).Verify(mock => mock.RedeemAsync(token, It.IsAny<CancellationToken>()), Times.Once());
        }

        [Fact]
        public async Task ProcessSigninResponse_RefreshTokenIsNotRedeemedWhenRollingTokensAreDisabled()
        {
            // Arrange
            var identity = new ClaimsIdentity(OpenIddictServerDefaults.AuthenticationScheme);
            identity.AddClaim(OpenIdConnectConstants.Claims.Subject, "Bob le Bricoleur");

            var ticket = new AuthenticationTicket(
                new ClaimsPrincipal(identity),
                new AuthenticationProperties(),
                OpenIddictServerDefaults.AuthenticationScheme);

            ticket.SetTokenId("60FFF7EA-F98E-437B-937E-5073CC313103");
            ticket.SetTokenUsage(OpenIdConnectConstants.TokenUsages.RefreshToken);
            ticket.SetScopes(OpenIdConnectConstants.Scopes.OpenId, OpenIdConnectConstants.Scopes.OfflineAccess);

            var format = new Mock<ISecureDataFormat<AuthenticationTicket>>();

            format.Setup(mock => mock.Unprotect("8xLOxBtZp8"))
                .Returns(ticket);

            var token = new OpenIddictToken();

            var manager = CreateTokenManager(instance =>
            {
                instance.Setup(mock => mock.FindByIdAsync("60FFF7EA-F98E-437B-937E-5073CC313103", It.IsAny<CancellationToken>()))
                    .ReturnsAsync(token);

                instance.Setup(mock => mock.IsRedeemedAsync(token, It.IsAny<CancellationToken>()))
                    .ReturnsAsync(false);

                instance.Setup(mock => mock.IsValidAsync(token, It.IsAny<CancellationToken>()))
                    .ReturnsAsync(true);
            });

            var server = CreateAuthorizationServer(builder =>
            {
                builder.Services.AddSingleton(manager);

                builder.Configure(options => options.RefreshTokenFormat = format.Object);
            });

            var client = new OpenIdConnectClient(server.CreateClient());

            // Act
            var response = await client.PostAsync(TokenEndpoint, new OpenIdConnectRequest
            {
                GrantType = OpenIdConnectConstants.GrantTypes.RefreshToken,
                RefreshToken = "8xLOxBtZp8"
            });

            // Assert
            Assert.Null(response.RefreshToken);

            Mock.Get(manager).Verify(mock => mock.FindByIdAsync("60FFF7EA-F98E-437B-937E-5073CC313103", It.IsAny<CancellationToken>()), Times.Once());
            Mock.Get(manager).Verify(mock => mock.RedeemAsync(token, It.IsAny<CancellationToken>()), Times.Never());
        }

        [Fact]
        public async Task ProcessSigninResponse_PreviousTokensAreAutomaticallyRevokedWhenRollingTokensAreEnabled()
        {
            // Arrange
            var identity = new ClaimsIdentity(OpenIddictServerDefaults.AuthenticationScheme);
            identity.AddClaim(OpenIdConnectConstants.Claims.Subject, "Bob le Bricoleur");

            var ticket = new AuthenticationTicket(
                new ClaimsPrincipal(identity),
                new AuthenticationProperties(),
                OpenIddictServerDefaults.AuthenticationScheme);

            ticket.SetTokenId("60FFF7EA-F98E-437B-937E-5073CC313103");
            ticket.SetTokenUsage(OpenIdConnectConstants.TokenUsages.RefreshToken);
            ticket.SetScopes(OpenIdConnectConstants.Scopes.OpenId, OpenIdConnectConstants.Scopes.OfflineAccess);
            ticket.SetProperty(OpenIddictConstants.Properties.AuthorizationId, "18D15F73-BE2B-6867-DC01-B3C1E8AFDED0");

            var format = new Mock<ISecureDataFormat<AuthenticationTicket>>();

            format.Setup(mock => mock.Protect(It.IsAny<AuthenticationTicket>()))
                .Returns("8xLOxBtZp8");

            format.Setup(mock => mock.Unprotect("8xLOxBtZp8"))
                .Returns(ticket);

            var tokens = ImmutableArray.Create(
                new OpenIddictToken(),
                new OpenIddictToken(),
                new OpenIddictToken());

            var manager = CreateTokenManager(instance =>
            {
                instance.Setup(mock => mock.FindByIdAsync("60FFF7EA-F98E-437B-937E-5073CC313103", It.IsAny<CancellationToken>()))
                    .ReturnsAsync(tokens[0]);

                instance.Setup(mock => mock.GetIdAsync(tokens[0], It.IsAny<CancellationToken>()))
                    .Returns(new ValueTask<string>("60FFF7EA-F98E-437B-937E-5073CC313103"));

                instance.Setup(mock => mock.GetIdAsync(tokens[1], It.IsAny<CancellationToken>()))
                    .Returns(new ValueTask<string>("481FCAC6-06BC-43EE-92DB-37A78AA09B595073CC313103"));

                instance.Setup(mock => mock.GetIdAsync(tokens[2], It.IsAny<CancellationToken>()))
                    .Returns(new ValueTask<string>("3BEA7A94-5ADA-49AF-9F41-8AB6156E31A8"));

                instance.Setup(mock => mock.GetAuthorizationIdAsync(tokens[0], It.IsAny<CancellationToken>()))
                    .Returns(new ValueTask<string>("18D15F73-BE2B-6867-DC01-B3C1E8AFDED0"));

                instance.Setup(mock => mock.IsRedeemedAsync(tokens[0], It.IsAny<CancellationToken>()))
                    .ReturnsAsync(false);

                instance.Setup(mock => mock.IsValidAsync(tokens[0], It.IsAny<CancellationToken>()))
                    .ReturnsAsync(true);

                instance.Setup(mock => mock.FindByAuthorizationIdAsync("18D15F73-BE2B-6867-DC01-B3C1E8AFDED0", It.IsAny<CancellationToken>()))
                    .ReturnsAsync(tokens);
            });

            var server = CreateAuthorizationServer(builder =>
            {
                builder.Services.AddSingleton(manager);

                builder.UseRollingTokens();

                builder.Configure(options => options.RefreshTokenFormat = format.Object);
            });

            var client = new OpenIdConnectClient(server.CreateClient());

            // Act
            var response = await client.PostAsync(TokenEndpoint, new OpenIdConnectRequest
            {
                GrantType = OpenIdConnectConstants.GrantTypes.RefreshToken,
                RefreshToken = "8xLOxBtZp8"
            });

            // Assert
            Assert.NotNull(response.RefreshToken);

            Mock.Get(manager).Verify(mock => mock.FindByIdAsync("60FFF7EA-F98E-437B-937E-5073CC313103", It.IsAny<CancellationToken>()), Times.Once());
            Mock.Get(manager).Verify(mock => mock.RevokeAsync(tokens[0], It.IsAny<CancellationToken>()), Times.Never());
            Mock.Get(manager).Verify(mock => mock.RevokeAsync(tokens[1], It.IsAny<CancellationToken>()), Times.Once());
            Mock.Get(manager).Verify(mock => mock.RevokeAsync(tokens[2], It.IsAny<CancellationToken>()), Times.Once());
        }

        [Fact]
        public async Task ProcessSigninResponse_PreviousTokensAreNotRevokedWhenRollingTokensAreDisabled()
        {
            // Arrange
            var identity = new ClaimsIdentity(OpenIddictServerDefaults.AuthenticationScheme);
            identity.AddClaim(OpenIdConnectConstants.Claims.Subject, "Bob le Bricoleur");

            var ticket = new AuthenticationTicket(
                new ClaimsPrincipal(identity),
                new AuthenticationProperties(),
                OpenIddictServerDefaults.AuthenticationScheme);

            ticket.SetTokenId("60FFF7EA-F98E-437B-937E-5073CC313103");
            ticket.SetTokenUsage(OpenIdConnectConstants.TokenUsages.RefreshToken);
            ticket.SetScopes(OpenIdConnectConstants.Scopes.OpenId, OpenIdConnectConstants.Scopes.OfflineAccess);
            ticket.SetProperty(OpenIddictConstants.Properties.AuthorizationId, "18D15F73-BE2B-6867-DC01-B3C1E8AFDED0");

            var format = new Mock<ISecureDataFormat<AuthenticationTicket>>();

            format.Setup(mock => mock.Unprotect("8xLOxBtZp8"))
                .Returns(ticket);

            var tokens = ImmutableArray.Create(
                new OpenIddictToken(),
                new OpenIddictToken(),
                new OpenIddictToken());

            var manager = CreateTokenManager(instance =>
            {
                instance.Setup(mock => mock.FindByIdAsync("60FFF7EA-F98E-437B-937E-5073CC313103", It.IsAny<CancellationToken>()))
                    .ReturnsAsync(tokens[0]);

                instance.Setup(mock => mock.GetIdAsync(tokens[0], It.IsAny<CancellationToken>()))
                    .Returns(new ValueTask<string>("60FFF7EA-F98E-437B-937E-5073CC313103"));

                instance.Setup(mock => mock.GetIdAsync(tokens[1], It.IsAny<CancellationToken>()))
                    .Returns(new ValueTask<string>("481FCAC6-06BC-43EE-92DB-37A78AA09B595073CC313103"));

                instance.Setup(mock => mock.GetIdAsync(tokens[2], It.IsAny<CancellationToken>()))
                    .Returns(new ValueTask<string>("3BEA7A94-5ADA-49AF-9F41-8AB6156E31A8"));

                instance.Setup(mock => mock.IsRedeemedAsync(tokens[0], It.IsAny<CancellationToken>()))
                    .ReturnsAsync(false);

                instance.Setup(mock => mock.IsValidAsync(tokens[0], It.IsAny<CancellationToken>()))
                    .ReturnsAsync(true);

                instance.Setup(mock => mock.FindByAuthorizationIdAsync("18D15F73-BE2B-6867-DC01-B3C1E8AFDED0", It.IsAny<CancellationToken>()))
                    .ReturnsAsync(tokens);
            });

            var server = CreateAuthorizationServer(builder =>
            {
                builder.Services.AddSingleton(manager);

                builder.Configure(options => options.RefreshTokenFormat = format.Object);
            });

            var client = new OpenIdConnectClient(server.CreateClient());

            // Act
            var response = await client.PostAsync(TokenEndpoint, new OpenIdConnectRequest
            {
                GrantType = OpenIdConnectConstants.GrantTypes.RefreshToken,
                RefreshToken = "8xLOxBtZp8"
            });

            // Assert
            Assert.Null(response.RefreshToken);

            Mock.Get(manager).Verify(mock => mock.FindByIdAsync("60FFF7EA-F98E-437B-937E-5073CC313103", It.IsAny<CancellationToken>()), Times.Once());
            Mock.Get(manager).Verify(mock => mock.RevokeAsync(tokens[0], It.IsAny<CancellationToken>()), Times.Never());
            Mock.Get(manager).Verify(mock => mock.RevokeAsync(tokens[1], It.IsAny<CancellationToken>()), Times.Never());
            Mock.Get(manager).Verify(mock => mock.RevokeAsync(tokens[2], It.IsAny<CancellationToken>()), Times.Never());
        }

        [Fact]
        public async Task ProcessSigninResponse_ExtendsLifetimeWhenRollingTokensAreDisabledAndSlidingExpirationEnabled()
        {
            // Arrange
            var ticket = new AuthenticationTicket(
                new ClaimsPrincipal(),
                new AuthenticationProperties(),
                OpenIddictServerDefaults.AuthenticationScheme);

            ticket.SetTokenId("60FFF7EA-F98E-437B-937E-5073CC313103");
            ticket.SetTokenUsage(OpenIdConnectConstants.TokenUsages.RefreshToken);
            ticket.SetScopes(OpenIdConnectConstants.Scopes.OpenId, OpenIdConnectConstants.Scopes.OfflineAccess);

            var format = new Mock<ISecureDataFormat<AuthenticationTicket>>();

            format.Setup(mock => mock.Protect(It.IsAny<AuthenticationTicket>()))
                .Returns("8xLOxBtZp8");

            format.Setup(mock => mock.Unprotect("8xLOxBtZp8"))
                .Returns(ticket);

            var token = new OpenIddictToken();

            var manager = CreateTokenManager(instance =>
            {
                instance.Setup(mock => mock.FindByIdAsync("60FFF7EA-F98E-437B-937E-5073CC313103", It.IsAny<CancellationToken>()))
                    .ReturnsAsync(token);

                instance.Setup(mock => mock.GetIdAsync(token, It.IsAny<CancellationToken>()))
                    .Returns(new ValueTask<string>("60FFF7EA-F98E-437B-937E-5073CC313103"));

                instance.Setup(mock => mock.IsRedeemedAsync(token, It.IsAny<CancellationToken>()))
                    .ReturnsAsync(false);

                instance.Setup(mock => mock.IsValidAsync(token, It.IsAny<CancellationToken>()))
                    .ReturnsAsync(true);
            });

            var server = CreateAuthorizationServer(builder =>
            {
                builder.Services.AddSingleton(manager);

                builder.Configure(options =>
                {
                    options.SystemClock = Mock.Of<ISystemClock>(mock => mock.UtcNow ==
                        new DateTimeOffset(2017, 01, 05, 00, 00, 00, TimeSpan.Zero));
                    options.RefreshTokenLifetime = TimeSpan.FromDays(10);
                    options.RefreshTokenFormat = format.Object;
                });
            });

            var client = new OpenIdConnectClient(server.CreateClient());

            // Act
            var response = await client.PostAsync(TokenEndpoint, new OpenIdConnectRequest
            {
                GrantType = OpenIdConnectConstants.GrantTypes.RefreshToken,
                RefreshToken = "8xLOxBtZp8"
            });

            // Assert
            Assert.Null(response.RefreshToken);

            Mock.Get(manager).Verify(mock => mock.ExtendAsync(token,
                new DateTimeOffset(2017, 01, 15, 00, 00, 00, TimeSpan.Zero),
                It.IsAny<CancellationToken>()), Times.Once());
        }

        [Fact]
        public async Task ProcessSigninResponse_DoesNotExtendLifetimeWhenSlidingExpirationIsDisabled()
        {
            // Arrange
            var ticket = new AuthenticationTicket(
                new ClaimsPrincipal(),
                new AuthenticationProperties(),
                OpenIddictServerDefaults.AuthenticationScheme);

            ticket.SetTokenId("60FFF7EA-F98E-437B-937E-5073CC313103");
            ticket.SetTokenUsage(OpenIdConnectConstants.TokenUsages.RefreshToken);
            ticket.SetScopes(OpenIdConnectConstants.Scopes.OpenId, OpenIdConnectConstants.Scopes.OfflineAccess);

            var format = new Mock<ISecureDataFormat<AuthenticationTicket>>();

            format.Setup(mock => mock.Protect(It.IsAny<AuthenticationTicket>()))
                .Returns("8xLOxBtZp8");

            format.Setup(mock => mock.Unprotect("8xLOxBtZp8"))
                .Returns(ticket);

            var token = new OpenIddictToken();

            var manager = CreateTokenManager(instance =>
            {
                instance.Setup(mock => mock.FindByIdAsync("60FFF7EA-F98E-437B-937E-5073CC313103", It.IsAny<CancellationToken>()))
                    .ReturnsAsync(token);

                instance.Setup(mock => mock.IsRedeemedAsync(token, It.IsAny<CancellationToken>()))
                    .ReturnsAsync(false);

                instance.Setup(mock => mock.IsValidAsync(token, It.IsAny<CancellationToken>()))
                    .ReturnsAsync(true);
            });

            var server = CreateAuthorizationServer(builder =>
            {
                builder.Services.AddSingleton(manager);

                builder.DisableSlidingExpiration();

                builder.Configure(options =>
                {
                    options.SystemClock = Mock.Of<ISystemClock>(mock => mock.UtcNow ==
                        new DateTimeOffset(2017, 01, 05, 00, 00, 00, TimeSpan.Zero));
                    options.RefreshTokenLifetime = TimeSpan.FromDays(10);
                    options.RefreshTokenFormat = format.Object;
                });
            });

            var client = new OpenIdConnectClient(server.CreateClient());

            // Act
            var response = await client.PostAsync(TokenEndpoint, new OpenIdConnectRequest
            {
                GrantType = OpenIdConnectConstants.GrantTypes.RefreshToken,
                RefreshToken = "8xLOxBtZp8"
            });

            // Assert
            Assert.Null(response.RefreshToken);

            Mock.Get(manager).Verify(mock => mock.ExtendAsync(token,
                new DateTimeOffset(2017, 01, 15, 00, 00, 00, TimeSpan.Zero),
                It.IsAny<CancellationToken>()), Times.Never());
        }

        [Fact]
        public async Task ProcessSigninResponse_IgnoresErrorWhenExtendingLifetimeOfExistingTokenFailed()
        {
            // Arrange
            var ticket = new AuthenticationTicket(
                new ClaimsPrincipal(),
                new AuthenticationProperties(),
                OpenIddictServerDefaults.AuthenticationScheme);

            ticket.SetTokenId("60FFF7EA-F98E-437B-937E-5073CC313103");
            ticket.SetTokenUsage(OpenIdConnectConstants.TokenUsages.RefreshToken);
            ticket.SetScopes(OpenIdConnectConstants.Scopes.OpenId, OpenIdConnectConstants.Scopes.OfflineAccess);

            var format = new Mock<ISecureDataFormat<AuthenticationTicket>>();

            format.Setup(mock => mock.Protect(It.IsAny<AuthenticationTicket>()))
                .Returns("8xLOxBtZp8");

            format.Setup(mock => mock.Unprotect("8xLOxBtZp8"))
                .Returns(ticket);

            var token = new OpenIddictToken();

            var manager = CreateTokenManager(instance =>
            {
                instance.Setup(mock => mock.FindByIdAsync("60FFF7EA-F98E-437B-937E-5073CC313103", It.IsAny<CancellationToken>()))
                    .ReturnsAsync(token);

                instance.Setup(mock => mock.GetIdAsync(token, It.IsAny<CancellationToken>()))
                    .Returns(new ValueTask<string>("60FFF7EA-F98E-437B-937E-5073CC313103"));

                instance.Setup(mock => mock.IsRedeemedAsync(token, It.IsAny<CancellationToken>()))
                    .ReturnsAsync(false);

                instance.Setup(mock => mock.IsValidAsync(token, It.IsAny<CancellationToken>()))
                    .ReturnsAsync(true);

                instance.Setup(mock => mock.ExtendAsync(token, It.IsAny<DateTimeOffset?>(), It.IsAny<CancellationToken>()))
                    .ThrowsAsync(new Exception());
            });

            var server = CreateAuthorizationServer(builder =>
            {
                builder.Services.AddSingleton(manager);

                builder.Configure(options =>
                {
                    options.SystemClock = Mock.Of<ISystemClock>(mock => mock.UtcNow ==
                        new DateTimeOffset(2017, 01, 05, 00, 00, 00, TimeSpan.Zero));
                    options.RefreshTokenLifetime = TimeSpan.FromDays(10);
                    options.RefreshTokenFormat = format.Object;
                });
            });

            var client = new OpenIdConnectClient(server.CreateClient());

            // Act
            var response = await client.PostAsync(TokenEndpoint, new OpenIdConnectRequest
            {
                GrantType = OpenIdConnectConstants.GrantTypes.RefreshToken,
                RefreshToken = "8xLOxBtZp8"
            });

            // Assert
            Assert.NotNull(response.AccessToken);

            Mock.Get(manager).Verify(mock => mock.ExtendAsync(token,
                new DateTimeOffset(2017, 01, 15, 00, 00, 00, TimeSpan.Zero),
                It.IsAny<CancellationToken>()), Times.Once());
        }

        [Fact]
        public async Task ProcessSigninResponse_AdHocAuthorizationIsAutomaticallyCreated()
        {
            // Arrange
            var token = new OpenIddictToken();

            var manager = CreateAuthorizationManager(instance =>
            {
                instance.Setup(mock => mock.FindByIdAsync("1AF06AB2-A0FC-4E3D-86AF-E04DA8C7BE70", It.IsAny<CancellationToken>()))
                    .ReturnsAsync(new OpenIddictAuthorization());
            });

            var server = CreateAuthorizationServer(builder =>
            {
                builder.Services.AddSingleton(CreateApplicationManager(instance =>
                {
                    var application = new OpenIddictApplication();

                    instance.Setup(mock => mock.FindByClientIdAsync("Fabrikam", It.IsAny<CancellationToken>()))
                        .ReturnsAsync(application);

                    instance.Setup(mock => mock.HasPermissionAsync(application,
                        OpenIddictConstants.Permissions.Endpoints.Authorization, It.IsAny<CancellationToken>()))
                        .ReturnsAsync(true);

                    instance.Setup(mock => mock.HasPermissionAsync(application,
                        OpenIddictConstants.Permissions.GrantTypes.AuthorizationCode, It.IsAny<CancellationToken>()))
                        .ReturnsAsync(true);

                    instance.Setup(mock => mock.ValidateRedirectUriAsync(application, "http://www.fabrikam.com/path", It.IsAny<CancellationToken>()))
                        .ReturnsAsync(true);

                    instance.Setup(mock => mock.GetClientTypeAsync(application, It.IsAny<CancellationToken>()))
                        .Returns(new ValueTask<string>(OpenIddictConstants.ClientTypes.Public));

                    instance.Setup(mock => mock.GetIdAsync(application, It.IsAny<CancellationToken>()))
                        .Returns(new ValueTask<string>("3E228451-1555-46F7-A471-951EFBA23A56"));
                }));

                builder.Services.AddSingleton(CreateTokenManager(instance =>
                {
                    instance.Setup(mock => mock.CreateAsync(It.IsAny<OpenIddictTokenDescriptor>(), It.IsAny<CancellationToken>()))
                        .ReturnsAsync(token);

                    instance.Setup(mock => mock.GetIdAsync(token, It.IsAny<CancellationToken>()))
                        .Returns(new ValueTask<string>("3E228451-1555-46F7-A471-951EFBA23A56"));
                }));

                builder.Services.AddSingleton(manager);
            });

            var client = new OpenIdConnectClient(server.CreateClient());

            // Act
            var response = await client.PostAsync(AuthorizationEndpoint, new OpenIdConnectRequest
            {
                ClientId = "Fabrikam",
                RedirectUri = "http://www.fabrikam.com/path",
                ResponseType = OpenIdConnectConstants.ResponseTypes.Code,
            });

            // Assert
            Assert.NotNull(response.Code);

            Mock.Get(manager).Verify(mock => mock.CreateAsync(
                It.Is<OpenIddictAuthorizationDescriptor>(descriptor =>
                    descriptor.ApplicationId == "3E228451-1555-46F7-A471-951EFBA23A56" &&
                    descriptor.Subject == "Bob le Magnifique" &&
                    descriptor.Type == OpenIddictConstants.AuthorizationTypes.AdHoc),
                It.IsAny<CancellationToken>()), Times.Once());
        }

        [Fact]
        public async Task ProcessSigninResponse_CustomPublicParametersAreAddedToAuthorizationResponse()
        {
            // Arrange
            var server = CreateAuthorizationServer(builder =>
            {
                builder.Services.AddSingleton(CreateApplicationManager(instance =>
                {
                    var application = new OpenIddictApplication();

                    instance.Setup(mock => mock.FindByClientIdAsync("Fabrikam", It.IsAny<CancellationToken>()))
                        .ReturnsAsync(application);

                    instance.Setup(mock => mock.HasPermissionAsync(application,
                        OpenIddictConstants.Permissions.Endpoints.Authorization, It.IsAny<CancellationToken>()))
                        .ReturnsAsync(true);

                    instance.Setup(mock => mock.HasPermissionAsync(application,
                        OpenIddictConstants.Permissions.GrantTypes.AuthorizationCode, It.IsAny<CancellationToken>()))
                        .ReturnsAsync(true);

                    instance.Setup(mock => mock.ValidateRedirectUriAsync(application, "http://www.fabrikam.com/path", It.IsAny<CancellationToken>()))
                        .ReturnsAsync(true);

                    instance.Setup(mock => mock.GetClientTypeAsync(application, It.IsAny<CancellationToken>()))
                        .Returns(new ValueTask<string>(OpenIddictConstants.ClientTypes.Public));
                }));
            });

            var client = new OpenIdConnectClient(server.CreateClient());

            // Act
            var response = await client.PostAsync(AuthorizationEndpoint, new OpenIdConnectRequest
            {
                ClientId = "Fabrikam",
                RedirectUri = "http://www.fabrikam.com/path",
                ResponseType = OpenIdConnectConstants.ResponseTypes.Code,
                ["attach-public-parameters"] = true
            });

            // Assert
            Assert.True((bool) response["custom_boolean_parameter"]);
            Assert.Equal(42, (long) response["custom_integer_parameter"]);
            Assert.False(response.HasParameter("custom_json_array_parameter"));
            Assert.False(response.HasParameter("custom_json_object_parameter"));
            Assert.Equal("value", (string) response["custom_string_parameter"]);
        }

        [Fact]
        public async Task ProcessSigninResponse_CustomPublicParametersAreAddedToTokenResponse()
        {
            // Arrange
            var server = CreateAuthorizationServer();

            var client = new OpenIdConnectClient(server.CreateClient());

            // Act
            var response = await client.PostAsync(TokenEndpoint, new OpenIdConnectRequest
            {
                GrantType = OpenIdConnectConstants.GrantTypes.Password,
                Username = "johndoe",
                Password = "A3ddj3w",
                Scope = OpenIdConnectConstants.Scopes.OfflineAccess,
                ["attach-public-parameters"] = true
            });

            // Assert
            Assert.True((bool) response["custom_boolean_parameter"]);
            Assert.Equal(42, (long) response["custom_integer_parameter"]);
            Assert.Equal(new JArray(1, 2, 3), (JArray) response["custom_json_array_parameter"]);
            Assert.Equal(JObject.FromObject(new { Property = "value" }), (JObject) response["custom_json_object_parameter"]);
            Assert.Equal("value", (string) response["custom_string_parameter"]);
        }

        [Fact]
        public async Task ProcessSigninResponse_CustomPublicParametersAreRemovedFromTicket()
        {
            // Arrange
            var format = new Mock<ISecureDataFormat<AuthenticationTicket>>();

            format.Setup(mock => mock.Protect(It.IsAny<AuthenticationTicket>()))
                .Returns("8xLOxBtZp8");

            var server = CreateAuthorizationServer(builder =>
            {
                builder.Configure(options => options.AccessTokenFormat = format.Object);
            });

            var client = new OpenIdConnectClient(server.CreateClient());

            // Act
            var response = await client.PostAsync(TokenEndpoint, new OpenIdConnectRequest
            {
                GrantType = OpenIdConnectConstants.GrantTypes.Password,
                Username = "johndoe",
                Password = "A3ddj3w",
                Scope = OpenIdConnectConstants.Scopes.OfflineAccess,
                ["attach-public-parameters"] = true
            });

            // Assert
            Assert.NotNull(response.AccessToken);

            format.Verify(mock => mock.Protect(
                It.Is<AuthenticationTicket>(ticket =>
                    !ticket.Properties.Items.Any(property => property.Key.EndsWith(OpenIddictConstants.PropertyTypes.Boolean)) &&
                    !ticket.Properties.Items.Any(property => property.Key.EndsWith(OpenIddictConstants.PropertyTypes.Integer)) &&
                    !ticket.Properties.Items.Any(property => property.Key.EndsWith(OpenIddictConstants.PropertyTypes.Json)) &&
                    !ticket.Properties.Items.Any(property => property.Key.EndsWith(OpenIddictConstants.PropertyTypes.String)))));
        }

        [Fact]
        public async Task ProcessSignoutResponse_CustomPublicParametersAreAddedToLogoutResponse()
        {
            // Arrange
            var server = CreateAuthorizationServer(builder =>
            {
                builder.Services.AddSingleton(CreateApplicationManager(instance =>
                {
                    instance.Setup(mock => mock.ValidatePostLogoutRedirectUriAsync("http://www.fabrikam.com/path", It.IsAny<CancellationToken>()))
                        .ReturnsAsync(true);
                }));
            });

            var client = new OpenIdConnectClient(server.CreateClient());

            // Act
            var response = await client.PostAsync(LogoutEndpoint, new OpenIdConnectRequest
            {
                PostLogoutRedirectUri = "http://www.fabrikam.com/path",
                State = "af0ifjsldkj",
                ["attach-public-parameters"] = true
            });

            // Assert
            Assert.True((bool) response["custom_boolean_parameter"]);
            Assert.Equal(42, (long) response["custom_integer_parameter"]);
            Assert.False(response.HasParameter("custom_json_array_parameter"));
            Assert.False(response.HasParameter("custom_json_object_parameter"));
            Assert.Equal("value", (string) response["custom_string_parameter"]);
        }

        private static TestServer CreateAuthorizationServer(Action<OpenIddictServerBuilder> configuration = null)
        {
            var builder = new WebHostBuilder();

            builder.UseEnvironment("Testing");

            builder.ConfigureLogging(options => options.AddDebug());

            builder.ConfigureServices(services =>
            {
                services.AddAuthentication();
                services.AddOptions();
<<<<<<< HEAD
=======
                services.AddDistributedMemoryCache();
>>>>>>> 267a89a0

                services.AddOpenIddict()
                    .AddCore(options =>
                    {
                        options.UseDefaultModels();

                        options.Services.AddSingleton(CreateApplicationManager());
                        options.Services.AddSingleton(CreateAuthorizationManager());
                        options.Services.AddSingleton(CreateScopeManager());
                        options.Services.AddSingleton(CreateTokenManager());
                    })

                    .AddServer(options =>
                    {
                        // Disable the transport security requirement during testing.
                        options.DisableHttpsRequirement();

                        // Enable the tested endpoints.
                        options.EnableAuthorizationEndpoint(AuthorizationEndpoint)
                               .EnableIntrospectionEndpoint(IntrospectionEndpoint)
                               .EnableLogoutEndpoint(LogoutEndpoint)
                               .EnableRevocationEndpoint(RevocationEndpoint)
                               .EnableTokenEndpoint(TokenEndpoint)
                               .EnableUserinfoEndpoint(UserinfoEndpoint);

                        // Enable the tested flows.
                        options.AllowAuthorizationCodeFlow()
                               .AllowClientCredentialsFlow()
                               .AllowImplicitFlow()
                               .AllowPasswordFlow()
                               .AllowRefreshTokenFlow();

                        // Register the X.509 certificate used to sign the identity tokens.
                        options.AddSigningCertificate(
                            assembly: typeof(OpenIddictServerProviderTests).GetTypeInfo().Assembly,
                            resource: "OpenIddict.Server.Tests.Certificate.pfx",
                            password: "OpenIddict");

                        // Note: overriding the default data protection provider is not necessary for the tests to pass,
                        // but is useful to ensure unnecessary keys are not persisted in testing environments, which also
                        // helps make the unit tests run faster, as no registry or disk access is required in this case.
                        options.UseDataProtectionProvider(new EphemeralDataProtectionProvider());

                        // Run the configuration delegate
                        // registered by the unit tests.
                        configuration?.Invoke(options);
                    });
            });

            builder.Configure(app =>
            {
                app.UseStatusCodePages(context =>
                {
                    context.HttpContext.Response.Headers[HeaderNames.ContentType] = "application/json";

                    return context.HttpContext.Response.WriteAsync(JsonConvert.SerializeObject(new
                    {
                        error_custom = OpenIdConnectConstants.Errors.InvalidRequest
                    }));
                });

                app.Use(next => context =>
                {
                    if (context.Request.Path != "/authorize-status-code-middleware" &&
                        context.Request.Path != "/logout-status-code-middleware")
                    {
                        var feature = context.Features.Get<IStatusCodePagesFeature>();
                        feature.Enabled = false;
                    }

                    return next(context);
                });

                app.UseCookieAuthentication();

                // Note: the following client_id/client_secret are fake and are only
                // used to test the metadata returned by the discovery endpoint.
                app.UseFacebookAuthentication(new FacebookOptions
                {
                    ClientId = "16018790-E88E-4553-8036-BB342579FF19",
                    ClientSecret = "3D6499AF-5607-489B-815A-F3ACF1617296",
                    SignInScheme = CookieAuthenticationDefaults.AuthenticationScheme
                });

                app.UseGoogleAuthentication(new GoogleOptions
                {
                    ClientId = "BAF437A5-87FA-4D06-8EFD-F9BA96CCEDC4",
                    ClientSecret = "27DF07D3-6B03-4EE0-95CD-3AC16782216B",
                    SignInScheme = CookieAuthenticationDefaults.AuthenticationScheme
                });

                app.UseOpenIddictServer();

                app.Run(context =>
                {
                    var request = context.GetOpenIdConnectRequest();
                    if (request == null)
                    {
                        return Task.FromResult(0);
                    }

                    var identity = new ClaimsIdentity(OpenIddictServerDefaults.AuthenticationScheme);
                    identity.AddClaim(OpenIdConnectConstants.Claims.Subject, "Bob le Magnifique");

                    var ticket = new AuthenticationTicket(
                        new ClaimsPrincipal(identity),
                        new AuthenticationProperties(),
                        OpenIddictServerDefaults.AuthenticationScheme);

                    ticket.SetScopes(request.GetScopes());

                    if (request.HasParameter("attach-authorization"))
                    {
                        ticket.SetProperty(OpenIddictConstants.Properties.AuthorizationId, "1AF06AB2-A0FC-4E3D-86AF-E04DA8C7BE70");
                    }

                    if (request.HasParameter("attach-public-parameters"))
                    {
                        ticket.SetProperty("custom_boolean_parameter" + OpenIddictConstants.PropertyTypes.Boolean, "true");
                        ticket.SetProperty("custom_integer_parameter" + OpenIddictConstants.PropertyTypes.Integer, "42");

                        ticket.SetProperty("custom_json_array_parameter" + OpenIddictConstants.PropertyTypes.Json,
                            new JArray(1, 2, 3).ToString());
                        ticket.SetProperty("custom_json_object_parameter" + OpenIddictConstants.PropertyTypes.Json,
                            JObject.FromObject(new { Property = "value" }).ToString());

                        ticket.SetProperty("custom_string_parameter" + OpenIddictConstants.PropertyTypes.String, "value");
                    }

                    if (request.IsAuthorizationRequest() || request.IsTokenRequest())
                    {
                        if (request.HasParameter("deny-authorization"))
                        {
                            return context.Authentication.ForbidAsync(OpenIddictServerDefaults.AuthenticationScheme, ticket.Properties);
                        }

                        if (request.HasParameter("do-not-flow-original-properties"))
                        {
                            var properties = new AuthenticationProperties();
                            properties.SetProperty("custom_property_in_new_ticket", "new_value");

                            return context.Authentication.SignInAsync(ticket.AuthenticationScheme, ticket.Principal, properties);
                        }

                        return context.Authentication.SignInAsync(ticket.AuthenticationScheme, ticket.Principal, ticket.Properties);
                    }

                    else if (request.IsLogoutRequest())
                    {
                        return context.Authentication.SignOutAsync(OpenIddictServerDefaults.AuthenticationScheme, ticket.Properties);
                    }

                    else if (request.IsUserinfoRequest())
                    {
                        context.Response.Headers[HeaderNames.ContentType] = "application/json";

                        return context.Response.WriteAsync(JsonConvert.SerializeObject(new
                        {
                            access_token = request.AccessToken,
                            sub = "Bob le Bricoleur"
                        }));
                    }

                    return Task.FromResult(0);
                });
            });

            return new TestServer(builder);
        }

        private static OpenIddictApplicationManager<OpenIddictApplication> CreateApplicationManager(
            Action<Mock<OpenIddictApplicationManager<OpenIddictApplication>>> configuration = null)
        {
            var manager = new Mock<OpenIddictApplicationManager<OpenIddictApplication>>(
                Mock.Of<IOpenIddictApplicationStoreResolver>(),
                Mock.Of<ILogger<OpenIddictApplicationManager<OpenIddictApplication>>>(),
                Mock.Of<IOptions<OpenIddictCoreOptions>>());

            configuration?.Invoke(manager);

            return manager.Object;
        }

        private static OpenIddictAuthorizationManager<OpenIddictAuthorization> CreateAuthorizationManager(
            Action<Mock<OpenIddictAuthorizationManager<OpenIddictAuthorization>>> configuration = null)
        {
            var manager = new Mock<OpenIddictAuthorizationManager<OpenIddictAuthorization>>(
                Mock.Of<IOpenIddictAuthorizationStoreResolver>(),
                Mock.Of<ILogger<OpenIddictAuthorizationManager<OpenIddictAuthorization>>>(),
                Mock.Of<IOptions<OpenIddictCoreOptions>>());

            configuration?.Invoke(manager);

            return manager.Object;
        }

        private static OpenIddictScopeManager<OpenIddictScope> CreateScopeManager(
            Action<Mock<OpenIddictScopeManager<OpenIddictScope>>> configuration = null)
        {
            var manager = new Mock<OpenIddictScopeManager<OpenIddictScope>>(
                Mock.Of<IOpenIddictScopeStoreResolver>(),
                Mock.Of<ILogger<OpenIddictScopeManager<OpenIddictScope>>>(),
                Mock.Of<IOptions<OpenIddictCoreOptions>>());

            configuration?.Invoke(manager);

            return manager.Object;
        }

        private static OpenIddictTokenManager<OpenIddictToken> CreateTokenManager(
            Action<Mock<OpenIddictTokenManager<OpenIddictToken>>> configuration = null)
        {
            var manager = new Mock<OpenIddictTokenManager<OpenIddictToken>>(
                Mock.Of<IOpenIddictTokenStoreResolver>(),
                Mock.Of<ILogger<OpenIddictTokenManager<OpenIddictToken>>>(),
                Mock.Of<IOptions<OpenIddictCoreOptions>>());

            configuration?.Invoke(manager);

            return manager.Object;
        }
    }
}<|MERGE_RESOLUTION|>--- conflicted
+++ resolved
@@ -1344,10 +1344,6 @@
             {
                 services.AddAuthentication();
                 services.AddOptions();
-<<<<<<< HEAD
-=======
-                services.AddDistributedMemoryCache();
->>>>>>> 267a89a0
 
                 services.AddOpenIddict()
                     .AddCore(options =>
@@ -1421,24 +1417,6 @@
                     return next(context);
                 });
 
-                app.UseCookieAuthentication();
-
-                // Note: the following client_id/client_secret are fake and are only
-                // used to test the metadata returned by the discovery endpoint.
-                app.UseFacebookAuthentication(new FacebookOptions
-                {
-                    ClientId = "16018790-E88E-4553-8036-BB342579FF19",
-                    ClientSecret = "3D6499AF-5607-489B-815A-F3ACF1617296",
-                    SignInScheme = CookieAuthenticationDefaults.AuthenticationScheme
-                });
-
-                app.UseGoogleAuthentication(new GoogleOptions
-                {
-                    ClientId = "BAF437A5-87FA-4D06-8EFD-F9BA96CCEDC4",
-                    ClientSecret = "27DF07D3-6B03-4EE0-95CD-3AC16782216B",
-                    SignInScheme = CookieAuthenticationDefaults.AuthenticationScheme
-                });
-
                 app.UseOpenIddictServer();
 
                 app.Run(context =>
