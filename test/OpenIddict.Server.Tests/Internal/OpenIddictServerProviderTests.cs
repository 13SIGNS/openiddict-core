﻿/*
 * Licensed under the Apache License, Version 2.0 (http://www.apache.org/licenses/LICENSE-2.0)
 * See https://github.com/openiddict/openiddict-core for more information concerning
 * the license and the contributors participating to this project.
 */

using System;
using System.Collections.Immutable;
using System.Linq;
using System.Reflection;
using System.Security.Claims;
using System.Threading;
using System.Threading.Tasks;
using AspNet.Security.OpenIdConnect.Client;
using AspNet.Security.OpenIdConnect.Extensions;
using AspNet.Security.OpenIdConnect.Primitives;
using AspNet.Security.OpenIdConnect.Server;
using Microsoft.AspNetCore.Authentication;
using Microsoft.AspNetCore.Authentication.Cookies;
using Microsoft.AspNetCore.Builder;
using Microsoft.AspNetCore.DataProtection;
using Microsoft.AspNetCore.Diagnostics;
using Microsoft.AspNetCore.Hosting;
using Microsoft.AspNetCore.Http;
using Microsoft.AspNetCore.Http.Authentication;
using Microsoft.AspNetCore.TestHost;
using Microsoft.Extensions.DependencyInjection;
using Microsoft.Extensions.Logging;
using Microsoft.Extensions.Options;
using Microsoft.Net.Http.Headers;
using Moq;
using Newtonsoft.Json;
using Newtonsoft.Json.Linq;
using OpenIddict.Abstractions;
using OpenIddict.Core;
using OpenIddict.Models;
using Xunit;

namespace OpenIddict.Server.Tests
{
    public partial class OpenIddictServerProviderTests
    {
        public const string AuthorizationEndpoint = "/connect/authorize";
        public const string ConfigurationEndpoint = "/.well-known/openid-configuration";
        public const string IntrospectionEndpoint = "/connect/introspect";
        public const string LogoutEndpoint = "/connect/logout";
        public const string RevocationEndpoint = "/connect/revoke";
        public const string TokenEndpoint = "/connect/token";
        public const string UserinfoEndpoint = "/connect/userinfo";

        [Fact]
        public async Task ProcessChallengeResponse_CustomPublicParametersAreAddedToAuthorizationResponse()
        {
            // Arrange
            var server = CreateAuthorizationServer(builder =>
            {
                builder.Services.AddSingleton(CreateApplicationManager(instance =>
                {
                    var application = new OpenIddictApplication();

                    instance.Setup(mock => mock.FindByClientIdAsync("Fabrikam", It.IsAny<CancellationToken>()))
                        .ReturnsAsync(application);

                    instance.Setup(mock => mock.HasPermissionAsync(application,
                        OpenIddictConstants.Permissions.Endpoints.Authorization, It.IsAny<CancellationToken>()))
                        .ReturnsAsync(true);

                    instance.Setup(mock => mock.HasPermissionAsync(application,
                        OpenIddictConstants.Permissions.GrantTypes.AuthorizationCode, It.IsAny<CancellationToken>()))
                        .ReturnsAsync(true);

                    instance.Setup(mock => mock.ValidateRedirectUriAsync(application, "http://www.fabrikam.com/path", It.IsAny<CancellationToken>()))
                        .ReturnsAsync(true);

                    instance.Setup(mock => mock.GetClientTypeAsync(application, It.IsAny<CancellationToken>()))
                        .Returns(new ValueTask<string>(OpenIddictConstants.ClientTypes.Public));
                }));
            });

            var client = new OpenIdConnectClient(server.CreateClient());

            // Act
            var response = await client.PostAsync(AuthorizationEndpoint, new OpenIdConnectRequest
            {
                ClientId = "Fabrikam",
                RedirectUri = "http://www.fabrikam.com/path",
                ResponseType = OpenIdConnectConstants.ResponseTypes.Code,
                ["attach-public-parameters"] = true,
                ["deny-authorization"] = true
            });

            // Assert
            Assert.NotEmpty(response.Error);
            Assert.NotEmpty(response.ErrorDescription);
            Assert.True((bool) response["custom_boolean_parameter"]);
            Assert.Equal(42, (long) response["custom_integer_parameter"]);
            Assert.Equal("value", (string) response["custom_string_parameter"]);
        }

        [Fact]
        public async Task ProcessChallengeResponse_CustomPublicParametersAreAddedToTokenResponse()
        {
            // Arrange
            var server = CreateAuthorizationServer();

            var client = new OpenIdConnectClient(server.CreateClient());

            // Act
            var response = await client.PostAsync(TokenEndpoint, new OpenIdConnectRequest
            {
                GrantType = OpenIdConnectConstants.GrantTypes.Password,
                Username = "johndoe",
                Password = "A3ddj3w",
                Scope = OpenIdConnectConstants.Scopes.OfflineAccess,
                ["attach-public-parameters"] = true,
                ["deny-authorization"] = true
            });

            // Assert
            Assert.NotEmpty(response.Error);
            Assert.NotEmpty(response.ErrorDescription);
            Assert.True((bool) response["custom_boolean_parameter"]);
            Assert.Equal(42, (long) response["custom_integer_parameter"]);
            Assert.Equal(new JArray(1, 2, 3), (JArray) response["custom_json_array_parameter"]);
            Assert.Equal(JObject.FromObject(new { Property = "value" }), (JObject) response["custom_json_object_parameter"]);
            Assert.Equal("value", (string) response["custom_string_parameter"]);
        }

        [Fact]
        public async Task ProcessSigninResponse_AuthenticationPropertiesAreAutomaticallyRestored()
        {
            // Arrange
            var identity = new ClaimsIdentity(OpenIddictServerDefaults.AuthenticationScheme);
            identity.AddClaim(OpenIdConnectConstants.Claims.Subject, "Bob le Bricoleur");

            var ticket = new AuthenticationTicket(
                new ClaimsPrincipal(identity),
                new AuthenticationProperties(),
                OpenIddictServerDefaults.AuthenticationScheme);

            ticket.SetTokenId("60FFF7EA-F98E-437B-937E-5073CC313103");
            ticket.SetTokenUsage(OpenIdConnectConstants.TokenUsages.RefreshToken);
            ticket.SetScopes(OpenIdConnectConstants.Scopes.OpenId, OpenIdConnectConstants.Scopes.OfflineAccess);
            ticket.SetProperty("custom_property_in_original_ticket", "original_value");

            var format = new Mock<ISecureDataFormat<AuthenticationTicket>>();

            format.Setup(mock => mock.Protect(It.IsAny<AuthenticationTicket>()))
                .Returns("8xLOxBtZp8");

            format.Setup(mock => mock.Unprotect("8xLOxBtZp8"))
                .Returns(ticket);

            var token = new OpenIddictToken();

            var manager = CreateTokenManager(instance =>
            {
                instance.Setup(mock => mock.FindByIdAsync("60FFF7EA-F98E-437B-937E-5073CC313103", It.IsAny<CancellationToken>()))
                    .ReturnsAsync(token);

                instance.Setup(mock => mock.GetIdAsync(token, It.IsAny<CancellationToken>()))
                    .Returns(new ValueTask<string>("60FFF7EA-F98E-437B-937E-5073CC313103"));

                instance.Setup(mock => mock.IsRedeemedAsync(token, It.IsAny<CancellationToken>()))
                    .ReturnsAsync(false);

                instance.Setup(mock => mock.IsValidAsync(token, It.IsAny<CancellationToken>()))
                    .ReturnsAsync(true);
            });

            var server = CreateAuthorizationServer(builder =>
            {
                builder.Services.AddSingleton(manager);

                builder.UseRollingTokens();

                builder.Configure(options => options.RefreshTokenFormat = format.Object);
            });

            var client = new OpenIdConnectClient(server.CreateClient());

            // Act
            var response = await client.PostAsync(TokenEndpoint, new OpenIdConnectRequest
            {
                GrantType = OpenIdConnectConstants.GrantTypes.RefreshToken,
                RefreshToken = "8xLOxBtZp8",
                ["do-not-flow-original-properties"] = true
            });

            // Assert
            Assert.NotNull(response.IdToken);
            Assert.NotNull(response.RefreshToken);

            format.Verify(mock => mock.Protect(
                It.Is<AuthenticationTicket>(value =>
                    value.Properties.Items["custom_property_in_original_ticket"] == "original_value" &&
                    value.Properties.Items["custom_property_in_new_ticket"] == "new_value")));
        }

        [Fact]
        public async Task ProcessSigninResponse_RefreshTokenIsIssuedForAuthorizationCodeRequestsWhenRollingTokensAreEnabled()
        {
            // Arrange
            var identity = new ClaimsIdentity(OpenIddictServerDefaults.AuthenticationScheme);
            identity.AddClaim(OpenIdConnectConstants.Claims.Subject, "Bob le Bricoleur");

            var ticket = new AuthenticationTicket(
                new ClaimsPrincipal(identity),
                new AuthenticationProperties(),
                OpenIddictServerDefaults.AuthenticationScheme);

            ticket.SetPresenters("Fabrikam");
            ticket.SetTokenId("3E228451-1555-46F7-A471-951EFBA23A56");
            ticket.SetTokenUsage(OpenIdConnectConstants.TokenUsages.AuthorizationCode);
            ticket.SetScopes(OpenIdConnectConstants.Scopes.OpenId, OpenIdConnectConstants.Scopes.OfflineAccess);

            var format = new Mock<ISecureDataFormat<AuthenticationTicket>>();

            format.Setup(mock => mock.Unprotect("SplxlOBeZQQYbYS6WxSbIA"))
                .Returns(ticket);

            var token = new OpenIddictToken();

            var manager = CreateTokenManager(instance =>
            {
                instance.Setup(mock => mock.FindByIdAsync("3E228451-1555-46F7-A471-951EFBA23A56", It.IsAny<CancellationToken>()))
                    .ReturnsAsync(token);

                instance.Setup(mock => mock.GetIdAsync(token, It.IsAny<CancellationToken>()))
                    .Returns(new ValueTask<string>("3E228451-1555-46F7-A471-951EFBA23A56"));

                instance.Setup(mock => mock.IsRedeemedAsync(token, It.IsAny<CancellationToken>()))
                    .ReturnsAsync(false);

                instance.Setup(mock => mock.IsValidAsync(token, It.IsAny<CancellationToken>()))
                    .ReturnsAsync(true);
            });

            var server = CreateAuthorizationServer(builder =>
            {
                builder.Services.AddSingleton(CreateApplicationManager(instance =>
                {
                    var application = new OpenIddictApplication();

                    instance.Setup(mock => mock.FindByClientIdAsync("Fabrikam", It.IsAny<CancellationToken>()))
                        .ReturnsAsync(application);

                    instance.Setup(mock => mock.HasPermissionAsync(application,
                        OpenIddictConstants.Permissions.Endpoints.Token, It.IsAny<CancellationToken>()))
                        .ReturnsAsync(true);

                    instance.Setup(mock => mock.HasPermissionAsync(application,
                        OpenIddictConstants.Permissions.GrantTypes.AuthorizationCode, It.IsAny<CancellationToken>()))
                        .ReturnsAsync(true);

                    instance.Setup(mock => mock.GetClientTypeAsync(application, It.IsAny<CancellationToken>()))
                        .Returns(new ValueTask<string>(OpenIddictConstants.ClientTypes.Public));
                }));

                builder.Services.AddSingleton(manager);

                builder.UseRollingTokens();

                builder.Configure(options => options.AuthorizationCodeFormat = format.Object);
            });

            var client = new OpenIdConnectClient(server.CreateClient());

            // Act
            var response = await client.PostAsync(TokenEndpoint, new OpenIdConnectRequest
            {
                ClientId = "Fabrikam",
                Code = "SplxlOBeZQQYbYS6WxSbIA",
                GrantType = OpenIdConnectConstants.GrantTypes.AuthorizationCode,
                RedirectUri = "http://www.fabrikam.com/path"
            });

            // Assert
            Assert.NotNull(response.RefreshToken);
        }

        [Fact]
        public async Task ProcessSigninResponse_RefreshTokenIsAlwaysIssuedWhenRollingTokensAreEnabled()
        {
            // Arrange
            var identity = new ClaimsIdentity(OpenIddictServerDefaults.AuthenticationScheme);
            identity.AddClaim(OpenIdConnectConstants.Claims.Subject, "Bob le Bricoleur");

            var ticket = new AuthenticationTicket(
                new ClaimsPrincipal(identity),
                new AuthenticationProperties(),
                OpenIddictServerDefaults.AuthenticationScheme);

            ticket.SetTokenId("60FFF7EA-F98E-437B-937E-5073CC313103");
            ticket.SetTokenUsage(OpenIdConnectConstants.TokenUsages.RefreshToken);
            ticket.SetScopes(OpenIdConnectConstants.Scopes.OpenId, OpenIdConnectConstants.Scopes.OfflineAccess);

            var format = new Mock<ISecureDataFormat<AuthenticationTicket>>();

            format.Setup(mock => mock.Protect(It.IsAny<AuthenticationTicket>()))
                .Returns("8xLOxBtZp8");

            format.Setup(mock => mock.Unprotect("8xLOxBtZp8"))
                .Returns(ticket);

            var token = new OpenIddictToken();

            var manager = CreateTokenManager(instance =>
            {
                instance.Setup(mock => mock.FindByIdAsync("60FFF7EA-F98E-437B-937E-5073CC313103", It.IsAny<CancellationToken>()))
                    .ReturnsAsync(token);

                instance.Setup(mock => mock.GetIdAsync(token, It.IsAny<CancellationToken>()))
                    .Returns(new ValueTask<string>("60FFF7EA-F98E-437B-937E-5073CC313103"));

                instance.Setup(mock => mock.IsRedeemedAsync(token, It.IsAny<CancellationToken>()))
                    .ReturnsAsync(false);

                instance.Setup(mock => mock.IsValidAsync(token, It.IsAny<CancellationToken>()))
                    .ReturnsAsync(true);
            });

            var server = CreateAuthorizationServer(builder =>
            {
                builder.Services.AddSingleton(manager);

                builder.UseRollingTokens();

                builder.Configure(options => options.RefreshTokenFormat = format.Object);
            });

            var client = new OpenIdConnectClient(server.CreateClient());

            // Act
            var response = await client.PostAsync(TokenEndpoint, new OpenIdConnectRequest
            {
                GrantType = OpenIdConnectConstants.GrantTypes.RefreshToken,
                RefreshToken = "8xLOxBtZp8"
            });

            // Assert
            Assert.NotNull(response.RefreshToken);
        }

        [Fact]
        public async Task ProcessSigninResponse_RefreshTokenIsNotIssuedWhenRollingTokensAreDisabled()
        {
            // Arrange
            var identity = new ClaimsIdentity(OpenIddictServerDefaults.AuthenticationScheme);
            identity.AddClaim(OpenIdConnectConstants.Claims.Subject, "Bob le Bricoleur");

            var ticket = new AuthenticationTicket(
                new ClaimsPrincipal(identity),
                new AuthenticationProperties(),
                OpenIddictServerDefaults.AuthenticationScheme);

            ticket.SetTokenId("60FFF7EA-F98E-437B-937E-5073CC313103");
            ticket.SetTokenUsage(OpenIdConnectConstants.TokenUsages.RefreshToken);
            ticket.SetScopes(OpenIdConnectConstants.Scopes.OpenId, OpenIdConnectConstants.Scopes.OfflineAccess);

            var format = new Mock<ISecureDataFormat<AuthenticationTicket>>();

            format.Setup(mock => mock.Protect(It.IsAny<AuthenticationTicket>()))
                .Returns("8xLOxBtZp8");

            format.Setup(mock => mock.Unprotect("8xLOxBtZp8"))
                .Returns(ticket);

            var token = new OpenIddictToken();

            var manager = CreateTokenManager(instance =>
            {
                instance.Setup(mock => mock.FindByIdAsync("60FFF7EA-F98E-437B-937E-5073CC313103", It.IsAny<CancellationToken>()))
                    .ReturnsAsync(token);

                instance.Setup(mock => mock.IsRedeemedAsync(token, It.IsAny<CancellationToken>()))
                    .ReturnsAsync(false);

                instance.Setup(mock => mock.IsValidAsync(token, It.IsAny<CancellationToken>()))
                    .ReturnsAsync(true);
            });

            var server = CreateAuthorizationServer(builder =>
            {
                builder.Services.AddSingleton(manager);

                builder.Configure(options => options.RefreshTokenFormat = format.Object);
            });

            var client = new OpenIdConnectClient(server.CreateClient());

            // Act
            var response = await client.PostAsync(TokenEndpoint, new OpenIdConnectRequest
            {
                GrantType = OpenIdConnectConstants.GrantTypes.RefreshToken,
                RefreshToken = "8xLOxBtZp8"
            });

            // Assert
            Assert.Null(response.RefreshToken);
        }

        [Fact]
        public async Task ProcessSigninResponse_AuthorizationCodeIsAutomaticallyRedeemed()
        {
            // Arrange
            var identity = new ClaimsIdentity(OpenIddictServerDefaults.AuthenticationScheme);
            identity.AddClaim(OpenIdConnectConstants.Claims.Subject, "Bob le Bricoleur");

            var ticket = new AuthenticationTicket(
                new ClaimsPrincipal(identity),
                new AuthenticationProperties(),
                OpenIddictServerDefaults.AuthenticationScheme);

            ticket.SetPresenters("Fabrikam");
            ticket.SetTokenId("3E228451-1555-46F7-A471-951EFBA23A56");
            ticket.SetTokenUsage(OpenIdConnectConstants.TokenUsages.AuthorizationCode);

            var format = new Mock<ISecureDataFormat<AuthenticationTicket>>();

            format.Setup(mock => mock.Unprotect("SplxlOBeZQQYbYS6WxSbIA"))
                .Returns(ticket);

            var token = new OpenIddictToken();

            var manager = CreateTokenManager(instance =>
            {
                instance.Setup(mock => mock.FindByIdAsync("3E228451-1555-46F7-A471-951EFBA23A56", It.IsAny<CancellationToken>()))
                    .ReturnsAsync(token);

                instance.Setup(mock => mock.GetIdAsync(token, It.IsAny<CancellationToken>()))
                    .Returns(new ValueTask<string>("3E228451-1555-46F7-A471-951EFBA23A56"));

                instance.Setup(mock => mock.IsValidAsync(token, It.IsAny<CancellationToken>()))
                    .ReturnsAsync(true);
            });

            var server = CreateAuthorizationServer(builder =>
            {
                builder.Services.AddSingleton(CreateApplicationManager(instance =>
                {
                    var application = new OpenIddictApplication();

                    instance.Setup(mock => mock.FindByClientIdAsync("Fabrikam", It.IsAny<CancellationToken>()))
                        .ReturnsAsync(application);

                    instance.Setup(mock => mock.HasPermissionAsync(application,
                        OpenIddictConstants.Permissions.Endpoints.Token, It.IsAny<CancellationToken>()))
                        .ReturnsAsync(true);

                    instance.Setup(mock => mock.HasPermissionAsync(application,
                        OpenIddictConstants.Permissions.GrantTypes.AuthorizationCode, It.IsAny<CancellationToken>()))
                        .ReturnsAsync(true);

                    instance.Setup(mock => mock.GetClientTypeAsync(application, It.IsAny<CancellationToken>()))
                        .Returns(new ValueTask<string>(OpenIddictConstants.ClientTypes.Public));
                }));

                builder.Services.AddSingleton(manager);

                builder.Configure(options => options.AuthorizationCodeFormat = format.Object);
            });

            var client = new OpenIdConnectClient(server.CreateClient());

            // Act
            var response = await client.PostAsync(TokenEndpoint, new OpenIdConnectRequest
            {
                ClientId = "Fabrikam",
                Code = "SplxlOBeZQQYbYS6WxSbIA",
                GrantType = OpenIdConnectConstants.GrantTypes.AuthorizationCode,
                RedirectUri = "http://www.fabrikam.com/path"
            });

            // Assert
            Mock.Get(manager).Verify(mock => mock.FindByIdAsync("3E228451-1555-46F7-A471-951EFBA23A56", It.IsAny<CancellationToken>()), Times.Once());
            Mock.Get(manager).Verify(mock => mock.RedeemAsync(token, It.IsAny<CancellationToken>()), Times.Once());
        }

        [Fact]
        public async Task ProcessSigninResponse_ReturnsErrorResponseWhenRedeemingAuthorizationCodeFails()
        {
            // Arrange
            var identity = new ClaimsIdentity(OpenIddictServerDefaults.AuthenticationScheme);
            identity.AddClaim(OpenIdConnectConstants.Claims.Subject, "Bob le Bricoleur");

            var ticket = new AuthenticationTicket(
                new ClaimsPrincipal(identity),
                new AuthenticationProperties(),
                OpenIddictServerDefaults.AuthenticationScheme);

            ticket.SetPresenters("Fabrikam");
            ticket.SetTokenId("3E228451-1555-46F7-A471-951EFBA23A56");
            ticket.SetTokenUsage(OpenIdConnectConstants.TokenUsages.AuthorizationCode);

            var format = new Mock<ISecureDataFormat<AuthenticationTicket>>();

            format.Setup(mock => mock.Unprotect("SplxlOBeZQQYbYS6WxSbIA"))
                .Returns(ticket);

            var token = new OpenIddictToken();

            var manager = CreateTokenManager(instance =>
            {
                instance.Setup(mock => mock.FindByIdAsync("3E228451-1555-46F7-A471-951EFBA23A56", It.IsAny<CancellationToken>()))
                    .ReturnsAsync(token);

                instance.Setup(mock => mock.GetIdAsync(token, It.IsAny<CancellationToken>()))
                    .Returns(new ValueTask<string>("3E228451-1555-46F7-A471-951EFBA23A56"));

                instance.Setup(mock => mock.IsValidAsync(token, It.IsAny<CancellationToken>()))
                    .ReturnsAsync(true);

                instance.Setup(mock => mock.RedeemAsync(token, It.IsAny<CancellationToken>()))
                    .ThrowsAsync(new Exception());
            });

            var server = CreateAuthorizationServer(builder =>
            {
                builder.Services.AddSingleton(CreateApplicationManager(instance =>
                {
                    var application = new OpenIddictApplication();

                    instance.Setup(mock => mock.FindByClientIdAsync("Fabrikam", It.IsAny<CancellationToken>()))
                        .ReturnsAsync(application);

                    instance.Setup(mock => mock.HasPermissionAsync(application,
                        OpenIddictConstants.Permissions.Endpoints.Token, It.IsAny<CancellationToken>()))
                        .ReturnsAsync(true);

                    instance.Setup(mock => mock.HasPermissionAsync(application,
                        OpenIddictConstants.Permissions.GrantTypes.AuthorizationCode, It.IsAny<CancellationToken>()))
                        .ReturnsAsync(true);

                    instance.Setup(mock => mock.GetClientTypeAsync(application, It.IsAny<CancellationToken>()))
                        .Returns(new ValueTask<string>(OpenIddictConstants.ClientTypes.Public));
                }));

                builder.Services.AddSingleton(manager);

                builder.Configure(options => options.AuthorizationCodeFormat = format.Object);
            });

            var client = new OpenIdConnectClient(server.CreateClient());

            // Act
            var response = await client.PostAsync(TokenEndpoint, new OpenIdConnectRequest
            {
                ClientId = "Fabrikam",
                Code = "SplxlOBeZQQYbYS6WxSbIA",
                GrantType = OpenIdConnectConstants.GrantTypes.AuthorizationCode,
                RedirectUri = "http://www.fabrikam.com/path"
            });

            // Assert
            Assert.Equal(OpenIdConnectConstants.Errors.InvalidGrant, response.Error);
            Assert.Equal("The specified authorization code is no longer valid.", response.ErrorDescription);

            Mock.Get(manager).Verify(mock => mock.FindByIdAsync("3E228451-1555-46F7-A471-951EFBA23A56", It.IsAny<CancellationToken>()), Times.Once());
            Mock.Get(manager).Verify(mock => mock.RedeemAsync(token, It.IsAny<CancellationToken>()), Times.Once());
        }

        [Fact]
        public async Task ProcessSigninResponse_RefreshTokenIsAutomaticallyRedeemedWhenRollingTokensAreEnabled()
        {
            // Arrange
            var identity = new ClaimsIdentity(OpenIddictServerDefaults.AuthenticationScheme);
            identity.AddClaim(OpenIdConnectConstants.Claims.Subject, "Bob le Bricoleur");

            var ticket = new AuthenticationTicket(
                new ClaimsPrincipal(identity),
                new AuthenticationProperties(),
                OpenIddictServerDefaults.AuthenticationScheme);

            ticket.SetTokenId("60FFF7EA-F98E-437B-937E-5073CC313103");
            ticket.SetTokenUsage(OpenIdConnectConstants.TokenUsages.RefreshToken);
            ticket.SetScopes(OpenIdConnectConstants.Scopes.OpenId, OpenIdConnectConstants.Scopes.OfflineAccess);

            var format = new Mock<ISecureDataFormat<AuthenticationTicket>>();

            format.Setup(mock => mock.Protect(It.IsAny<AuthenticationTicket>()))
                .Returns("8xLOxBtZp8");

            format.Setup(mock => mock.Unprotect("8xLOxBtZp8"))
                .Returns(ticket);

            var token = new OpenIddictToken();

            var manager = CreateTokenManager(instance =>
            {
                instance.Setup(mock => mock.FindByIdAsync("60FFF7EA-F98E-437B-937E-5073CC313103", It.IsAny<CancellationToken>()))
                    .ReturnsAsync(token);

                instance.Setup(mock => mock.GetIdAsync(token, It.IsAny<CancellationToken>()))
                    .Returns(new ValueTask<string>("60FFF7EA-F98E-437B-937E-5073CC313103"));

                instance.Setup(mock => mock.IsRedeemedAsync(token, It.IsAny<CancellationToken>()))
                    .ReturnsAsync(false);

                instance.Setup(mock => mock.IsValidAsync(token, It.IsAny<CancellationToken>()))
                    .ReturnsAsync(true);
            });

            var server = CreateAuthorizationServer(builder =>
            {
                builder.Services.AddSingleton(manager);

                builder.UseRollingTokens();

                builder.Configure(options => options.RefreshTokenFormat = format.Object);
            });

            var client = new OpenIdConnectClient(server.CreateClient());

            // Act
            var response = await client.PostAsync(TokenEndpoint, new OpenIdConnectRequest
            {
                GrantType = OpenIdConnectConstants.GrantTypes.RefreshToken,
                RefreshToken = "8xLOxBtZp8"
            });

            // Assert
            Assert.NotNull(response.RefreshToken);

            Mock.Get(manager).Verify(mock => mock.FindByIdAsync("60FFF7EA-F98E-437B-937E-5073CC313103", It.IsAny<CancellationToken>()), Times.Once());
            Mock.Get(manager).Verify(mock => mock.RedeemAsync(token, It.IsAny<CancellationToken>()), Times.Once());
        }

        [Fact]
        public async Task ProcessSigninResponse_ReturnsErrorResponseWhenRedeemingRefreshTokenFails()
        {
            // Arrange
            var identity = new ClaimsIdentity(OpenIddictServerDefaults.AuthenticationScheme);
            identity.AddClaim(OpenIdConnectConstants.Claims.Subject, "Bob le Bricoleur");

            var ticket = new AuthenticationTicket(
                new ClaimsPrincipal(identity),
                new AuthenticationProperties(),
                OpenIddictServerDefaults.AuthenticationScheme);

            ticket.SetTokenId("60FFF7EA-F98E-437B-937E-5073CC313103");
            ticket.SetTokenUsage(OpenIdConnectConstants.TokenUsages.RefreshToken);
            ticket.SetScopes(OpenIdConnectConstants.Scopes.OpenId, OpenIdConnectConstants.Scopes.OfflineAccess);

            var format = new Mock<ISecureDataFormat<AuthenticationTicket>>();

            format.Setup(mock => mock.Protect(It.IsAny<AuthenticationTicket>()))
                .Returns("8xLOxBtZp8");

            format.Setup(mock => mock.Unprotect("8xLOxBtZp8"))
                .Returns(ticket);

            var token = new OpenIddictToken();

            var manager = CreateTokenManager(instance =>
            {
                instance.Setup(mock => mock.FindByIdAsync("60FFF7EA-F98E-437B-937E-5073CC313103", It.IsAny<CancellationToken>()))
                    .ReturnsAsync(token);

                instance.Setup(mock => mock.GetIdAsync(token, It.IsAny<CancellationToken>()))
                    .Returns(new ValueTask<string>("60FFF7EA-F98E-437B-937E-5073CC313103"));

                instance.Setup(mock => mock.IsRedeemedAsync(token, It.IsAny<CancellationToken>()))
                    .ReturnsAsync(false);

                instance.Setup(mock => mock.IsValidAsync(token, It.IsAny<CancellationToken>()))
                    .ReturnsAsync(true);

                instance.Setup(mock => mock.RedeemAsync(token, It.IsAny<CancellationToken>()))
                    .ThrowsAsync(new Exception());
            });

            var server = CreateAuthorizationServer(builder =>
            {
                builder.Services.AddSingleton(manager);

                builder.UseRollingTokens();

                builder.Configure(options => options.RefreshTokenFormat = format.Object);
            });

            var client = new OpenIdConnectClient(server.CreateClient());

            // Act
            var response = await client.PostAsync(TokenEndpoint, new OpenIdConnectRequest
            {
                GrantType = OpenIdConnectConstants.GrantTypes.RefreshToken,
                RefreshToken = "8xLOxBtZp8"
            });

            // Assert
            Assert.Equal(OpenIdConnectConstants.Errors.InvalidGrant, response.Error);
            Assert.Equal("The specified refresh token is no longer valid.", response.ErrorDescription);

            Mock.Get(manager).Verify(mock => mock.FindByIdAsync("60FFF7EA-F98E-437B-937E-5073CC313103", It.IsAny<CancellationToken>()), Times.Once());
            Mock.Get(manager).Verify(mock => mock.RedeemAsync(token, It.IsAny<CancellationToken>()), Times.Once());
        }

        [Fact]
        public async Task ProcessSigninResponse_RefreshTokenIsNotRedeemedWhenRollingTokensAreDisabled()
        {
            // Arrange
            var identity = new ClaimsIdentity(OpenIddictServerDefaults.AuthenticationScheme);
            identity.AddClaim(OpenIdConnectConstants.Claims.Subject, "Bob le Bricoleur");

            var ticket = new AuthenticationTicket(
                new ClaimsPrincipal(identity),
                new AuthenticationProperties(),
                OpenIddictServerDefaults.AuthenticationScheme);

            ticket.SetTokenId("60FFF7EA-F98E-437B-937E-5073CC313103");
            ticket.SetTokenUsage(OpenIdConnectConstants.TokenUsages.RefreshToken);
            ticket.SetScopes(OpenIdConnectConstants.Scopes.OpenId, OpenIdConnectConstants.Scopes.OfflineAccess);

            var format = new Mock<ISecureDataFormat<AuthenticationTicket>>();

            format.Setup(mock => mock.Unprotect("8xLOxBtZp8"))
                .Returns(ticket);

            var token = new OpenIddictToken();

            var manager = CreateTokenManager(instance =>
            {
                instance.Setup(mock => mock.FindByIdAsync("60FFF7EA-F98E-437B-937E-5073CC313103", It.IsAny<CancellationToken>()))
                    .ReturnsAsync(token);

                instance.Setup(mock => mock.IsRedeemedAsync(token, It.IsAny<CancellationToken>()))
                    .ReturnsAsync(false);

                instance.Setup(mock => mock.IsValidAsync(token, It.IsAny<CancellationToken>()))
                    .ReturnsAsync(true);
            });

            var server = CreateAuthorizationServer(builder =>
            {
                builder.Services.AddSingleton(manager);

                builder.Configure(options => options.RefreshTokenFormat = format.Object);
            });

            var client = new OpenIdConnectClient(server.CreateClient());

            // Act
            var response = await client.PostAsync(TokenEndpoint, new OpenIdConnectRequest
            {
                GrantType = OpenIdConnectConstants.GrantTypes.RefreshToken,
                RefreshToken = "8xLOxBtZp8"
            });

            // Assert
            Assert.Null(response.RefreshToken);

            Mock.Get(manager).Verify(mock => mock.FindByIdAsync("60FFF7EA-F98E-437B-937E-5073CC313103", It.IsAny<CancellationToken>()), Times.Once());
            Mock.Get(manager).Verify(mock => mock.RedeemAsync(token, It.IsAny<CancellationToken>()), Times.Never());
        }

        [Fact]
        public async Task ProcessSigninResponse_PreviousTokensAreAutomaticallyRevokedWhenRollingTokensAreEnabled()
        {
            // Arrange
            var identity = new ClaimsIdentity(OpenIddictServerDefaults.AuthenticationScheme);
            identity.AddClaim(OpenIdConnectConstants.Claims.Subject, "Bob le Bricoleur");

            var ticket = new AuthenticationTicket(
                new ClaimsPrincipal(identity),
                new AuthenticationProperties(),
                OpenIddictServerDefaults.AuthenticationScheme);

            ticket.SetTokenId("60FFF7EA-F98E-437B-937E-5073CC313103");
            ticket.SetTokenUsage(OpenIdConnectConstants.TokenUsages.RefreshToken);
            ticket.SetScopes(OpenIdConnectConstants.Scopes.OpenId, OpenIdConnectConstants.Scopes.OfflineAccess);
            ticket.SetProperty(OpenIddictConstants.Properties.AuthorizationId, "18D15F73-BE2B-6867-DC01-B3C1E8AFDED0");

            var format = new Mock<ISecureDataFormat<AuthenticationTicket>>();

            format.Setup(mock => mock.Protect(It.IsAny<AuthenticationTicket>()))
                .Returns("8xLOxBtZp8");

            format.Setup(mock => mock.Unprotect("8xLOxBtZp8"))
                .Returns(ticket);

            var tokens = ImmutableArray.Create(
                new OpenIddictToken(),
                new OpenIddictToken(),
                new OpenIddictToken());

            var manager = CreateTokenManager(instance =>
            {
                instance.Setup(mock => mock.FindByIdAsync("60FFF7EA-F98E-437B-937E-5073CC313103", It.IsAny<CancellationToken>()))
                    .ReturnsAsync(tokens[0]);

                instance.Setup(mock => mock.GetIdAsync(tokens[0], It.IsAny<CancellationToken>()))
                    .Returns(new ValueTask<string>("60FFF7EA-F98E-437B-937E-5073CC313103"));

                instance.Setup(mock => mock.GetIdAsync(tokens[1], It.IsAny<CancellationToken>()))
                    .Returns(new ValueTask<string>("481FCAC6-06BC-43EE-92DB-37A78AA09B595073CC313103"));

                instance.Setup(mock => mock.GetIdAsync(tokens[2], It.IsAny<CancellationToken>()))
                    .Returns(new ValueTask<string>("3BEA7A94-5ADA-49AF-9F41-8AB6156E31A8"));

                instance.Setup(mock => mock.GetAuthorizationIdAsync(tokens[0], It.IsAny<CancellationToken>()))
                    .Returns(new ValueTask<string>("18D15F73-BE2B-6867-DC01-B3C1E8AFDED0"));

                instance.Setup(mock => mock.IsRedeemedAsync(tokens[0], It.IsAny<CancellationToken>()))
                    .ReturnsAsync(false);

                instance.Setup(mock => mock.IsValidAsync(tokens[0], It.IsAny<CancellationToken>()))
                    .ReturnsAsync(true);

                instance.Setup(mock => mock.FindByAuthorizationIdAsync("18D15F73-BE2B-6867-DC01-B3C1E8AFDED0", It.IsAny<CancellationToken>()))
                    .ReturnsAsync(tokens);
            });

            var server = CreateAuthorizationServer(builder =>
            {
                builder.Services.AddSingleton(manager);

                builder.UseRollingTokens();

                builder.Configure(options => options.RefreshTokenFormat = format.Object);
            });

            var client = new OpenIdConnectClient(server.CreateClient());

            // Act
            var response = await client.PostAsync(TokenEndpoint, new OpenIdConnectRequest
            {
                GrantType = OpenIdConnectConstants.GrantTypes.RefreshToken,
                RefreshToken = "8xLOxBtZp8"
            });

            // Assert
            Assert.NotNull(response.RefreshToken);

            Mock.Get(manager).Verify(mock => mock.FindByIdAsync("60FFF7EA-F98E-437B-937E-5073CC313103", It.IsAny<CancellationToken>()), Times.Once());
            Mock.Get(manager).Verify(mock => mock.RevokeAsync(tokens[0], It.IsAny<CancellationToken>()), Times.Never());
            Mock.Get(manager).Verify(mock => mock.RevokeAsync(tokens[1], It.IsAny<CancellationToken>()), Times.Once());
            Mock.Get(manager).Verify(mock => mock.RevokeAsync(tokens[2], It.IsAny<CancellationToken>()), Times.Once());
        }

        [Fact]
        public async Task ProcessSigninResponse_PreviousTokensAreNotRevokedWhenRollingTokensAreDisabled()
        {
            // Arrange
            var identity = new ClaimsIdentity(OpenIddictServerDefaults.AuthenticationScheme);
            identity.AddClaim(OpenIdConnectConstants.Claims.Subject, "Bob le Bricoleur");

            var ticket = new AuthenticationTicket(
                new ClaimsPrincipal(identity),
                new AuthenticationProperties(),
                OpenIddictServerDefaults.AuthenticationScheme);

            ticket.SetTokenId("60FFF7EA-F98E-437B-937E-5073CC313103");
            ticket.SetTokenUsage(OpenIdConnectConstants.TokenUsages.RefreshToken);
            ticket.SetScopes(OpenIdConnectConstants.Scopes.OpenId, OpenIdConnectConstants.Scopes.OfflineAccess);
            ticket.SetProperty(OpenIddictConstants.Properties.AuthorizationId, "18D15F73-BE2B-6867-DC01-B3C1E8AFDED0");

            var format = new Mock<ISecureDataFormat<AuthenticationTicket>>();

            format.Setup(mock => mock.Unprotect("8xLOxBtZp8"))
                .Returns(ticket);

            var tokens = ImmutableArray.Create(
                new OpenIddictToken(),
                new OpenIddictToken(),
                new OpenIddictToken());

            var manager = CreateTokenManager(instance =>
            {
                instance.Setup(mock => mock.FindByIdAsync("60FFF7EA-F98E-437B-937E-5073CC313103", It.IsAny<CancellationToken>()))
                    .ReturnsAsync(tokens[0]);

                instance.Setup(mock => mock.GetIdAsync(tokens[0], It.IsAny<CancellationToken>()))
                    .Returns(new ValueTask<string>("60FFF7EA-F98E-437B-937E-5073CC313103"));

                instance.Setup(mock => mock.GetIdAsync(tokens[1], It.IsAny<CancellationToken>()))
                    .Returns(new ValueTask<string>("481FCAC6-06BC-43EE-92DB-37A78AA09B595073CC313103"));

                instance.Setup(mock => mock.GetIdAsync(tokens[2], It.IsAny<CancellationToken>()))
                    .Returns(new ValueTask<string>("3BEA7A94-5ADA-49AF-9F41-8AB6156E31A8"));

                instance.Setup(mock => mock.IsRedeemedAsync(tokens[0], It.IsAny<CancellationToken>()))
                    .ReturnsAsync(false);

                instance.Setup(mock => mock.IsValidAsync(tokens[0], It.IsAny<CancellationToken>()))
                    .ReturnsAsync(true);

                instance.Setup(mock => mock.FindByAuthorizationIdAsync("18D15F73-BE2B-6867-DC01-B3C1E8AFDED0", It.IsAny<CancellationToken>()))
                    .ReturnsAsync(tokens);
            });

            var server = CreateAuthorizationServer(builder =>
            {
                builder.Services.AddSingleton(manager);

                builder.Configure(options => options.RefreshTokenFormat = format.Object);
            });

            var client = new OpenIdConnectClient(server.CreateClient());

            // Act
            var response = await client.PostAsync(TokenEndpoint, new OpenIdConnectRequest
            {
                GrantType = OpenIdConnectConstants.GrantTypes.RefreshToken,
                RefreshToken = "8xLOxBtZp8"
            });

            // Assert
            Assert.Null(response.RefreshToken);

            Mock.Get(manager).Verify(mock => mock.FindByIdAsync("60FFF7EA-F98E-437B-937E-5073CC313103", It.IsAny<CancellationToken>()), Times.Once());
            Mock.Get(manager).Verify(mock => mock.RevokeAsync(tokens[0], It.IsAny<CancellationToken>()), Times.Never());
            Mock.Get(manager).Verify(mock => mock.RevokeAsync(tokens[1], It.IsAny<CancellationToken>()), Times.Never());
            Mock.Get(manager).Verify(mock => mock.RevokeAsync(tokens[2], It.IsAny<CancellationToken>()), Times.Never());
        }

        [Fact]
        public async Task ProcessSigninResponse_ExtendsLifetimeWhenRollingTokensAreDisabledAndSlidingExpirationEnabled()
        {
            // Arrange
            var ticket = new AuthenticationTicket(
                new ClaimsPrincipal(),
                new AuthenticationProperties(),
                OpenIddictServerDefaults.AuthenticationScheme);

            ticket.SetTokenId("60FFF7EA-F98E-437B-937E-5073CC313103");
            ticket.SetTokenUsage(OpenIdConnectConstants.TokenUsages.RefreshToken);
            ticket.SetScopes(OpenIdConnectConstants.Scopes.OpenId, OpenIdConnectConstants.Scopes.OfflineAccess);

            var format = new Mock<ISecureDataFormat<AuthenticationTicket>>();

            format.Setup(mock => mock.Protect(It.IsAny<AuthenticationTicket>()))
                .Returns("8xLOxBtZp8");

            format.Setup(mock => mock.Unprotect("8xLOxBtZp8"))
                .Returns(ticket);

            var token = new OpenIddictToken();

            var manager = CreateTokenManager(instance =>
            {
                instance.Setup(mock => mock.FindByIdAsync("60FFF7EA-F98E-437B-937E-5073CC313103", It.IsAny<CancellationToken>()))
                    .ReturnsAsync(token);

                instance.Setup(mock => mock.GetIdAsync(token, It.IsAny<CancellationToken>()))
                    .Returns(new ValueTask<string>("60FFF7EA-F98E-437B-937E-5073CC313103"));

                instance.Setup(mock => mock.IsRedeemedAsync(token, It.IsAny<CancellationToken>()))
                    .ReturnsAsync(false);

                instance.Setup(mock => mock.IsValidAsync(token, It.IsAny<CancellationToken>()))
                    .ReturnsAsync(true);
            });

            var server = CreateAuthorizationServer(builder =>
            {
                builder.Services.AddSingleton(manager);

                builder.Configure(options =>
                {
                    options.SystemClock = Mock.Of<ISystemClock>(mock => mock.UtcNow ==
                        new DateTimeOffset(2017, 01, 05, 00, 00, 00, TimeSpan.Zero));
                    options.RefreshTokenLifetime = TimeSpan.FromDays(10);
                    options.RefreshTokenFormat = format.Object;
                });
            });

            var client = new OpenIdConnectClient(server.CreateClient());

            // Act
            var response = await client.PostAsync(TokenEndpoint, new OpenIdConnectRequest
            {
                GrantType = OpenIdConnectConstants.GrantTypes.RefreshToken,
                RefreshToken = "8xLOxBtZp8"
            });

            // Assert
            Assert.Null(response.RefreshToken);

            Mock.Get(manager).Verify(mock => mock.ExtendAsync(token,
                new DateTimeOffset(2017, 01, 15, 00, 00, 00, TimeSpan.Zero),
                It.IsAny<CancellationToken>()), Times.Once());
        }

        [Fact]
        public async Task ProcessSigninResponse_DoesNotExtendLifetimeWhenSlidingExpirationIsDisabled()
        {
            // Arrange
            var ticket = new AuthenticationTicket(
                new ClaimsPrincipal(),
                new AuthenticationProperties(),
                OpenIddictServerDefaults.AuthenticationScheme);

            ticket.SetTokenId("60FFF7EA-F98E-437B-937E-5073CC313103");
            ticket.SetTokenUsage(OpenIdConnectConstants.TokenUsages.RefreshToken);
            ticket.SetScopes(OpenIdConnectConstants.Scopes.OpenId, OpenIdConnectConstants.Scopes.OfflineAccess);

            var format = new Mock<ISecureDataFormat<AuthenticationTicket>>();

            format.Setup(mock => mock.Protect(It.IsAny<AuthenticationTicket>()))
                .Returns("8xLOxBtZp8");

            format.Setup(mock => mock.Unprotect("8xLOxBtZp8"))
                .Returns(ticket);

            var token = new OpenIddictToken();

            var manager = CreateTokenManager(instance =>
            {
                instance.Setup(mock => mock.FindByIdAsync("60FFF7EA-F98E-437B-937E-5073CC313103", It.IsAny<CancellationToken>()))
                    .ReturnsAsync(token);

                instance.Setup(mock => mock.IsRedeemedAsync(token, It.IsAny<CancellationToken>()))
                    .ReturnsAsync(false);

                instance.Setup(mock => mock.IsValidAsync(token, It.IsAny<CancellationToken>()))
                    .ReturnsAsync(true);
            });

            var server = CreateAuthorizationServer(builder =>
            {
                builder.Services.AddSingleton(manager);

                builder.DisableSlidingExpiration();

                builder.Configure(options =>
                {
                    options.SystemClock = Mock.Of<ISystemClock>(mock => mock.UtcNow ==
                        new DateTimeOffset(2017, 01, 05, 00, 00, 00, TimeSpan.Zero));
                    options.RefreshTokenLifetime = TimeSpan.FromDays(10);
                    options.RefreshTokenFormat = format.Object;
                });
            });

            var client = new OpenIdConnectClient(server.CreateClient());

            // Act
            var response = await client.PostAsync(TokenEndpoint, new OpenIdConnectRequest
            {
                GrantType = OpenIdConnectConstants.GrantTypes.RefreshToken,
                RefreshToken = "8xLOxBtZp8"
            });

            // Assert
            Assert.Null(response.RefreshToken);

            Mock.Get(manager).Verify(mock => mock.ExtendAsync(token,
                new DateTimeOffset(2017, 01, 15, 00, 00, 00, TimeSpan.Zero),
                It.IsAny<CancellationToken>()), Times.Never());
        }

        [Fact]
        public async Task ProcessSigninResponse_IgnoresErrorWhenExtendingLifetimeOfExistingTokenFailed()
        {
            // Arrange
            var ticket = new AuthenticationTicket(
                new ClaimsPrincipal(),
                new AuthenticationProperties(),
                OpenIddictServerDefaults.AuthenticationScheme);

            ticket.SetTokenId("60FFF7EA-F98E-437B-937E-5073CC313103");
            ticket.SetTokenUsage(OpenIdConnectConstants.TokenUsages.RefreshToken);
            ticket.SetScopes(OpenIdConnectConstants.Scopes.OpenId, OpenIdConnectConstants.Scopes.OfflineAccess);

            var format = new Mock<ISecureDataFormat<AuthenticationTicket>>();

            format.Setup(mock => mock.Protect(It.IsAny<AuthenticationTicket>()))
                .Returns("8xLOxBtZp8");

            format.Setup(mock => mock.Unprotect("8xLOxBtZp8"))
                .Returns(ticket);

            var token = new OpenIddictToken();

            var manager = CreateTokenManager(instance =>
            {
                instance.Setup(mock => mock.FindByIdAsync("60FFF7EA-F98E-437B-937E-5073CC313103", It.IsAny<CancellationToken>()))
                    .ReturnsAsync(token);

                instance.Setup(mock => mock.GetIdAsync(token, It.IsAny<CancellationToken>()))
                    .Returns(new ValueTask<string>("60FFF7EA-F98E-437B-937E-5073CC313103"));

                instance.Setup(mock => mock.IsRedeemedAsync(token, It.IsAny<CancellationToken>()))
                    .ReturnsAsync(false);

                instance.Setup(mock => mock.IsValidAsync(token, It.IsAny<CancellationToken>()))
                    .ReturnsAsync(true);

                instance.Setup(mock => mock.ExtendAsync(token, It.IsAny<DateTimeOffset?>(), It.IsAny<CancellationToken>()))
                    .ThrowsAsync(new Exception());
            });

            var server = CreateAuthorizationServer(builder =>
            {
                builder.Services.AddSingleton(manager);

                builder.Configure(options =>
                {
                    options.SystemClock = Mock.Of<ISystemClock>(mock => mock.UtcNow ==
                        new DateTimeOffset(2017, 01, 05, 00, 00, 00, TimeSpan.Zero));
                    options.RefreshTokenLifetime = TimeSpan.FromDays(10);
                    options.RefreshTokenFormat = format.Object;
                });
            });

            var client = new OpenIdConnectClient(server.CreateClient());

            // Act
            var response = await client.PostAsync(TokenEndpoint, new OpenIdConnectRequest
            {
                GrantType = OpenIdConnectConstants.GrantTypes.RefreshToken,
                RefreshToken = "8xLOxBtZp8"
            });

            // Assert
            Assert.NotNull(response.AccessToken);

            Mock.Get(manager).Verify(mock => mock.ExtendAsync(token,
                new DateTimeOffset(2017, 01, 15, 00, 00, 00, TimeSpan.Zero),
                It.IsAny<CancellationToken>()), Times.Once());
        }

        [Fact]
        public async Task ProcessSigninResponse_AdHocAuthorizationIsAutomaticallyCreated()
        {
            // Arrange
            var token = new OpenIddictToken();

            var manager = CreateAuthorizationManager(instance =>
            {
                instance.Setup(mock => mock.FindByIdAsync("1AF06AB2-A0FC-4E3D-86AF-E04DA8C7BE70", It.IsAny<CancellationToken>()))
                    .ReturnsAsync(new OpenIddictAuthorization());
            });

            var server = CreateAuthorizationServer(builder =>
            {
                builder.Services.AddSingleton(CreateApplicationManager(instance =>
                {
                    var application = new OpenIddictApplication();

                    instance.Setup(mock => mock.FindByClientIdAsync("Fabrikam", It.IsAny<CancellationToken>()))
                        .ReturnsAsync(application);

                    instance.Setup(mock => mock.HasPermissionAsync(application,
                        OpenIddictConstants.Permissions.Endpoints.Authorization, It.IsAny<CancellationToken>()))
                        .ReturnsAsync(true);

                    instance.Setup(mock => mock.HasPermissionAsync(application,
                        OpenIddictConstants.Permissions.GrantTypes.AuthorizationCode, It.IsAny<CancellationToken>()))
                        .ReturnsAsync(true);

                    instance.Setup(mock => mock.ValidateRedirectUriAsync(application, "http://www.fabrikam.com/path", It.IsAny<CancellationToken>()))
                        .ReturnsAsync(true);

                    instance.Setup(mock => mock.GetClientTypeAsync(application, It.IsAny<CancellationToken>()))
                        .Returns(new ValueTask<string>(OpenIddictConstants.ClientTypes.Public));

                    instance.Setup(mock => mock.GetIdAsync(application, It.IsAny<CancellationToken>()))
                        .Returns(new ValueTask<string>("3E228451-1555-46F7-A471-951EFBA23A56"));
                }));

                builder.Services.AddSingleton(CreateTokenManager(instance =>
                {
                    instance.Setup(mock => mock.CreateAsync(It.IsAny<OpenIddictTokenDescriptor>(), It.IsAny<CancellationToken>()))
                        .ReturnsAsync(token);

                    instance.Setup(mock => mock.GetIdAsync(token, It.IsAny<CancellationToken>()))
                        .Returns(new ValueTask<string>("3E228451-1555-46F7-A471-951EFBA23A56"));
                }));

                builder.Services.AddSingleton(manager);
            });

            var client = new OpenIdConnectClient(server.CreateClient());

            // Act
            var response = await client.PostAsync(AuthorizationEndpoint, new OpenIdConnectRequest
            {
                ClientId = "Fabrikam",
                RedirectUri = "http://www.fabrikam.com/path",
                ResponseType = OpenIdConnectConstants.ResponseTypes.Code,
            });

            // Assert
            Assert.NotNull(response.Code);

            Mock.Get(manager).Verify(mock => mock.CreateAsync(
                It.Is<OpenIddictAuthorizationDescriptor>(descriptor =>
                    descriptor.ApplicationId == "3E228451-1555-46F7-A471-951EFBA23A56" &&
                    descriptor.Subject == "Bob le Magnifique" &&
                    descriptor.Type == OpenIddictConstants.AuthorizationTypes.AdHoc),
                It.IsAny<CancellationToken>()), Times.Once());
        }

        [Fact]
        public async Task ProcessSigninResponse_CustomPublicParametersAreAddedToAuthorizationResponse()
        {
            // Arrange
            var server = CreateAuthorizationServer(builder =>
            {
                builder.Services.AddSingleton(CreateApplicationManager(instance =>
                {
                    var application = new OpenIddictApplication();

                    instance.Setup(mock => mock.FindByClientIdAsync("Fabrikam", It.IsAny<CancellationToken>()))
                        .ReturnsAsync(application);

                    instance.Setup(mock => mock.HasPermissionAsync(application,
                        OpenIddictConstants.Permissions.Endpoints.Authorization, It.IsAny<CancellationToken>()))
                        .ReturnsAsync(true);

                    instance.Setup(mock => mock.HasPermissionAsync(application,
                        OpenIddictConstants.Permissions.GrantTypes.AuthorizationCode, It.IsAny<CancellationToken>()))
                        .ReturnsAsync(true);

                    instance.Setup(mock => mock.ValidateRedirectUriAsync(application, "http://www.fabrikam.com/path", It.IsAny<CancellationToken>()))
                        .ReturnsAsync(true);

                    instance.Setup(mock => mock.GetClientTypeAsync(application, It.IsAny<CancellationToken>()))
                        .Returns(new ValueTask<string>(OpenIddictConstants.ClientTypes.Public));
                }));
            });

            var client = new OpenIdConnectClient(server.CreateClient());

            // Act
            var response = await client.PostAsync(AuthorizationEndpoint, new OpenIdConnectRequest
            {
                ClientId = "Fabrikam",
                RedirectUri = "http://www.fabrikam.com/path",
                ResponseType = OpenIdConnectConstants.ResponseTypes.Code,
                ["attach-public-parameters"] = true
            });

            // Assert
            Assert.True((bool) response["custom_boolean_parameter"]);
            Assert.Equal(42, (long) response["custom_integer_parameter"]);
            Assert.False(response.HasParameter("custom_json_array_parameter"));
            Assert.False(response.HasParameter("custom_json_object_parameter"));
            Assert.Equal("value", (string) response["custom_string_parameter"]);
        }

        [Fact]
        public async Task ProcessSigninResponse_CustomPublicParametersAreAddedToTokenResponse()
        {
            // Arrange
            var server = CreateAuthorizationServer();

            var client = new OpenIdConnectClient(server.CreateClient());

            // Act
            var response = await client.PostAsync(TokenEndpoint, new OpenIdConnectRequest
            {
                GrantType = OpenIdConnectConstants.GrantTypes.Password,
                Username = "johndoe",
                Password = "A3ddj3w",
                Scope = OpenIdConnectConstants.Scopes.OfflineAccess,
                ["attach-public-parameters"] = true
            });

            // Assert
            Assert.True((bool) response["custom_boolean_parameter"]);
            Assert.Equal(42, (long) response["custom_integer_parameter"]);
            Assert.Equal(new JArray(1, 2, 3), (JArray) response["custom_json_array_parameter"]);
            Assert.Equal(JObject.FromObject(new { Property = "value" }), (JObject) response["custom_json_object_parameter"]);
            Assert.Equal("value", (string) response["custom_string_parameter"]);
        }

        [Fact]
        public async Task ProcessSigninResponse_CustomPublicParametersAreRemovedFromTicket()
        {
            // Arrange
            var format = new Mock<ISecureDataFormat<AuthenticationTicket>>();

            format.Setup(mock => mock.Protect(It.IsAny<AuthenticationTicket>()))
                .Returns("8xLOxBtZp8");

            var server = CreateAuthorizationServer(builder =>
            {
                builder.Configure(options => options.AccessTokenFormat = format.Object);
            });

            var client = new OpenIdConnectClient(server.CreateClient());

            // Act
            var response = await client.PostAsync(TokenEndpoint, new OpenIdConnectRequest
            {
                GrantType = OpenIdConnectConstants.GrantTypes.Password,
                Username = "johndoe",
                Password = "A3ddj3w",
                Scope = OpenIdConnectConstants.Scopes.OfflineAccess,
                ["attach-public-parameters"] = true
            });

            // Assert
            Assert.NotNull(response.AccessToken);

            format.Verify(mock => mock.Protect(
                It.Is<AuthenticationTicket>(ticket =>
                    !ticket.Properties.Items.Any(property => property.Key.EndsWith(OpenIddictConstants.PropertyTypes.Boolean)) &&
                    !ticket.Properties.Items.Any(property => property.Key.EndsWith(OpenIddictConstants.PropertyTypes.Integer)) &&
                    !ticket.Properties.Items.Any(property => property.Key.EndsWith(OpenIddictConstants.PropertyTypes.Json)) &&
                    !ticket.Properties.Items.Any(property => property.Key.EndsWith(OpenIddictConstants.PropertyTypes.String)))));
        }

        [Fact]
        public async Task ProcessSignoutResponse_CustomPublicParametersAreAddedToLogoutResponse()
        {
            // Arrange
            var server = CreateAuthorizationServer(builder =>
            {
                builder.Services.AddSingleton(CreateApplicationManager(instance =>
                {
                    instance.Setup(mock => mock.ValidatePostLogoutRedirectUriAsync("http://www.fabrikam.com/path", It.IsAny<CancellationToken>()))
                        .ReturnsAsync(true);
                }));
            });

            var client = new OpenIdConnectClient(server.CreateClient());

            // Act
            var response = await client.PostAsync(LogoutEndpoint, new OpenIdConnectRequest
            {
                PostLogoutRedirectUri = "http://www.fabrikam.com/path",
                State = "af0ifjsldkj",
                ["attach-public-parameters"] = true
            });

            // Assert
            Assert.True((bool) response["custom_boolean_parameter"]);
            Assert.Equal(42, (long) response["custom_integer_parameter"]);
            Assert.False(response.HasParameter("custom_json_array_parameter"));
            Assert.False(response.HasParameter("custom_json_object_parameter"));
            Assert.Equal("value", (string) response["custom_string_parameter"]);
        }

        private static TestServer CreateAuthorizationServer(Action<OpenIddictServerBuilder> configuration = null)
        {
            var builder = new WebHostBuilder();

            builder.UseEnvironment("Testing");

            builder.ConfigureLogging(options => options.AddDebug());

            builder.ConfigureServices(services =>
            {
                services.AddAuthentication();
                services.AddOptions();

                services.AddOpenIddict()
                    .AddCore(options =>
                    {
                        options.UseDefaultModels();

                        options.Services.AddSingleton(CreateApplicationManager());
                        options.Services.AddSingleton(CreateAuthorizationManager());
                        options.Services.AddSingleton(CreateScopeManager());
                        options.Services.AddSingleton(CreateTokenManager());
                    })

                    .AddServer(options =>
                    {
                        // Disable the transport security requirement during testing.
                        options.DisableHttpsRequirement();

                        // Enable the tested endpoints.
                        options.EnableAuthorizationEndpoint(AuthorizationEndpoint)
                               .EnableIntrospectionEndpoint(IntrospectionEndpoint)
                               .EnableLogoutEndpoint(LogoutEndpoint)
                               .EnableRevocationEndpoint(RevocationEndpoint)
                               .EnableTokenEndpoint(TokenEndpoint)
                               .EnableUserinfoEndpoint(UserinfoEndpoint);

                        // Enable the tested flows.
                        options.AllowAuthorizationCodeFlow()
                               .AllowClientCredentialsFlow()
                               .AllowImplicitFlow()
                               .AllowPasswordFlow()
                               .AllowRefreshTokenFlow();

                        // Register the X.509 certificate used to sign the identity tokens.
                        options.AddSigningCertificate(
                            assembly: typeof(OpenIddictServerProviderTests).GetTypeInfo().Assembly,
                            resource: "OpenIddict.Server.Tests.Certificate.pfx",
                            password: "OpenIddict");

                        // Note: overriding the default data protection provider is not necessary for the tests to pass,
                        // but is useful to ensure unnecessary keys are not persisted in testing environments, which also
                        // helps make the unit tests run faster, as no registry or disk access is required in this case.
                        options.UseDataProtectionProvider(new EphemeralDataProtectionProvider());

                        // Run the configuration delegate
                        // registered by the unit tests.
                        configuration?.Invoke(options);
                    });
            });

            builder.Configure(app =>
            {
                app.UseStatusCodePages(context =>
                {
                    context.HttpContext.Response.Headers[HeaderNames.ContentType] = "application/json";

                    return context.HttpContext.Response.WriteAsync(JsonConvert.SerializeObject(new
                    {
                        error_custom = OpenIdConnectConstants.Errors.InvalidRequest
                    }));
                });

                app.Use(next => context =>
                {
                    if (context.Request.Path != "/authorize-status-code-middleware" &&
                        context.Request.Path != "/logout-status-code-middleware")
                    {
                        var feature = context.Features.Get<IStatusCodePagesFeature>();
                        feature.Enabled = false;
                    }

                    return next(context);
                });

                app.UseCookieAuthentication();

                // Note: the following client_id/client_secret are fake and are only
                // used to test the metadata returned by the discovery endpoint.
                app.UseFacebookAuthentication(new FacebookOptions
                {
                    ClientId = "16018790-E88E-4553-8036-BB342579FF19",
                    ClientSecret = "3D6499AF-5607-489B-815A-F3ACF1617296",
                    SignInScheme = CookieAuthenticationDefaults.AuthenticationScheme
                });

                app.UseGoogleAuthentication(new GoogleOptions
                {
                    ClientId = "BAF437A5-87FA-4D06-8EFD-F9BA96CCEDC4",
                    ClientSecret = "27DF07D3-6B03-4EE0-95CD-3AC16782216B",
                    SignInScheme = CookieAuthenticationDefaults.AuthenticationScheme
                });

                app.UseOpenIddictServer();

                app.Run(context =>
                {
                    var request = context.GetOpenIdConnectRequest();
                    if (request == null)
                    {
                        return Task.FromResult(0);
                    }

                    var identity = new ClaimsIdentity(OpenIddictServerDefaults.AuthenticationScheme);
                    identity.AddClaim(OpenIdConnectConstants.Claims.Subject, "Bob le Magnifique");

                    var ticket = new AuthenticationTicket(
                        new ClaimsPrincipal(identity),
                        new AuthenticationProperties(),
                        OpenIddictServerDefaults.AuthenticationScheme);

                    ticket.SetScopes(request.GetScopes());

                    if (request.HasParameter("attach-authorization"))
                    {
                        ticket.SetProperty(OpenIddictConstants.Properties.AuthorizationId, "1AF06AB2-A0FC-4E3D-86AF-E04DA8C7BE70");
                    }

                    if (request.HasParameter("attach-public-parameters"))
                    {
                        ticket.SetProperty("custom_boolean_parameter" + OpenIddictConstants.PropertyTypes.Boolean, "true");
                        ticket.SetProperty("custom_integer_parameter" + OpenIddictConstants.PropertyTypes.Integer, "42");

                        ticket.SetProperty("custom_json_array_parameter" + OpenIddictConstants.PropertyTypes.Json,
                            new JArray(1, 2, 3).ToString());
                        ticket.SetProperty("custom_json_object_parameter" + OpenIddictConstants.PropertyTypes.Json,
                            JObject.FromObject(new { Property = "value" }).ToString());

                        ticket.SetProperty("custom_string_parameter" + OpenIddictConstants.PropertyTypes.String, "value");
                    }

                    if (request.IsAuthorizationRequest() || request.IsTokenRequest())
                    {
                        if (request.HasParameter("deny-authorization"))
                        {
<<<<<<< HEAD
                            return context.Authentication.ForbidAsync(OpenIdConnectServerDefaults.AuthenticationScheme, ticket.Properties);
=======
                            return context.ForbidAsync(OpenIddictServerDefaults.AuthenticationScheme, ticket.Properties);
>>>>>>> 92524d43
                        }

                        if (request.HasParameter("do-not-flow-original-properties"))
                        {
                            var properties = new AuthenticationProperties();
                            properties.SetProperty("custom_property_in_new_ticket", "new_value");

                            return context.Authentication.SignInAsync(ticket.AuthenticationScheme, ticket.Principal, properties);
                        }

                        return context.Authentication.SignInAsync(ticket.AuthenticationScheme, ticket.Principal, ticket.Properties);
                    }

                    else if (request.IsLogoutRequest())
                    {
<<<<<<< HEAD
                        return context.Authentication.SignOutAsync(OpenIdConnectServerDefaults.AuthenticationScheme, ticket.Properties);
=======
                        return context.SignOutAsync(OpenIddictServerDefaults.AuthenticationScheme, ticket.Properties);
>>>>>>> 92524d43
                    }

                    else if (request.IsUserinfoRequest())
                    {
                        context.Response.Headers[HeaderNames.ContentType] = "application/json";

                        return context.Response.WriteAsync(JsonConvert.SerializeObject(new
                        {
                            access_token = request.AccessToken,
                            sub = "Bob le Bricoleur"
                        }));
                    }

                    return Task.FromResult(0);
                });
            });

            return new TestServer(builder);
        }

        private static OpenIddictApplicationManager<OpenIddictApplication> CreateApplicationManager(
            Action<Mock<OpenIddictApplicationManager<OpenIddictApplication>>> configuration = null)
        {
            var manager = new Mock<OpenIddictApplicationManager<OpenIddictApplication>>(
                Mock.Of<IOpenIddictApplicationStoreResolver>(),
                Mock.Of<ILogger<OpenIddictApplicationManager<OpenIddictApplication>>>(),
                Mock.Of<IOptions<OpenIddictCoreOptions>>());

            configuration?.Invoke(manager);

            return manager.Object;
        }

        private static OpenIddictAuthorizationManager<OpenIddictAuthorization> CreateAuthorizationManager(
            Action<Mock<OpenIddictAuthorizationManager<OpenIddictAuthorization>>> configuration = null)
        {
            var manager = new Mock<OpenIddictAuthorizationManager<OpenIddictAuthorization>>(
                Mock.Of<IOpenIddictAuthorizationStoreResolver>(),
                Mock.Of<ILogger<OpenIddictAuthorizationManager<OpenIddictAuthorization>>>(),
                Mock.Of<IOptions<OpenIddictCoreOptions>>());

            configuration?.Invoke(manager);

            return manager.Object;
        }

        private static OpenIddictScopeManager<OpenIddictScope> CreateScopeManager(
            Action<Mock<OpenIddictScopeManager<OpenIddictScope>>> configuration = null)
        {
            var manager = new Mock<OpenIddictScopeManager<OpenIddictScope>>(
                Mock.Of<IOpenIddictScopeStoreResolver>(),
                Mock.Of<ILogger<OpenIddictScopeManager<OpenIddictScope>>>(),
                Mock.Of<IOptions<OpenIddictCoreOptions>>());

            configuration?.Invoke(manager);

            return manager.Object;
        }

        private static OpenIddictTokenManager<OpenIddictToken> CreateTokenManager(
            Action<Mock<OpenIddictTokenManager<OpenIddictToken>>> configuration = null)
        {
            var manager = new Mock<OpenIddictTokenManager<OpenIddictToken>>(
                Mock.Of<IOpenIddictTokenStoreResolver>(),
                Mock.Of<ILogger<OpenIddictTokenManager<OpenIddictToken>>>(),
                Mock.Of<IOptions<OpenIddictCoreOptions>>());

            configuration?.Invoke(manager);

            return manager.Object;
        }
    }
}<|MERGE_RESOLUTION|>--- conflicted
+++ resolved
@@ -1479,11 +1479,7 @@
                     {
                         if (request.HasParameter("deny-authorization"))
                         {
-<<<<<<< HEAD
-                            return context.Authentication.ForbidAsync(OpenIdConnectServerDefaults.AuthenticationScheme, ticket.Properties);
-=======
-                            return context.ForbidAsync(OpenIddictServerDefaults.AuthenticationScheme, ticket.Properties);
->>>>>>> 92524d43
+                            return context.Authentication.ForbidAsync(OpenIddictServerDefaults.AuthenticationScheme, ticket.Properties);
                         }
 
                         if (request.HasParameter("do-not-flow-original-properties"))
@@ -1499,11 +1495,7 @@
 
                     else if (request.IsLogoutRequest())
                     {
-<<<<<<< HEAD
-                        return context.Authentication.SignOutAsync(OpenIdConnectServerDefaults.AuthenticationScheme, ticket.Properties);
-=======
-                        return context.SignOutAsync(OpenIddictServerDefaults.AuthenticationScheme, ticket.Properties);
->>>>>>> 92524d43
+                        return context.Authentication.SignOutAsync(OpenIddictServerDefaults.AuthenticationScheme, ticket.Properties);
                     }
 
                     else if (request.IsUserinfoRequest())
