﻿/*
 * Licensed under the Apache License, Version 2.0 (http://www.apache.org/licenses/LICENSE-2.0)
 * See https://github.com/openiddict/openiddict-core for more information concerning
 * the license and the contributors participating to this project.
 */

<<<<<<< HEAD
using AspNet.Security.OAuth.Validation;
=======
using System;
using System.Threading;
using System.Threading.Tasks;
>>>>>>> 5c40217d
using Microsoft.AspNetCore.DataProtection;
using Microsoft.Extensions.DependencyInjection;
using Microsoft.Extensions.Options;
using Xunit;
using static OpenIddict.Validation.OpenIddictValidationEvents;

namespace OpenIddict.Validation.Tests
{
    public class OpenIddictValidationBuilderTests
    {
        [Fact]
        public void AddEventHandler_HandlerIsAttached()
        {
            // Arrange
            var services = CreateServices();
            var builder = CreateBuilder(services);
            var handler = new OpenIddictValidationEventHandler<CreateTicket>(
                (notification, cancellationToken) => Task.CompletedTask);

            // Act
            builder.AddEventHandler(handler);

            // Assert
            Assert.Contains(services, service =>
                service.ServiceType == typeof(IOpenIddictValidationEventHandler<CreateTicket>) &&
                service.ImplementationInstance == handler);
        }

        [Fact]
        public void AddEventHandler_ThrowsAnExceptionForInvalidHandlerType()
        {
            // Arrange
            var services = CreateServices();
            var builder = CreateBuilder(services);

            // Act and assert
            var exception = Assert.Throws<ArgumentException>(delegate
            {
                return builder.AddEventHandler<CreateTicket>(typeof(object));
            });

            Assert.Equal("type", exception.ParamName);
            Assert.StartsWith("The specified type is invalid.", exception.Message);
        }

        [Fact]
        public void AddEventHandler_HandlerIsRegistered()
        {
            // Arrange
            var services = CreateServices();
            var builder = CreateBuilder(services);

            // Act
            builder.AddEventHandler<CreateTicket, CustomHandler>();

            // Assert
            Assert.Contains(services, service =>
                service.ServiceType == typeof(IOpenIddictValidationEventHandler<CreateTicket>) &&
                service.ImplementationType == typeof(CustomHandler));
        }

        [Fact]
<<<<<<< HEAD
=======
        public void Configure_OptionsAreCorrectlyAmended()
        {
            // Arrange
            var services = CreateServices();
            var builder = CreateBuilder(services);

            // Act
            builder.Configure(configuration => configuration.ClaimsIssuer = "custom_issuer");

            var options = GetOptions(services);

            // Assert
            Assert.Equal("custom_issuer", options.ClaimsIssuer);
        }

        [Fact]
        public void AddAudiences_AudiencesAreAdded()
        {
            // Arrange
            var services = CreateServices();
            var builder = CreateBuilder(services);

            // Act
            builder.AddAudiences("Fabrikam", "Contoso");

            var options = GetOptions(services);

            // Assert
            Assert.Equal(new[] { "Fabrikam", "Contoso" }, options.Audiences);
        }

        [Fact]
>>>>>>> 5c40217d
        public void RemoveErrorDetails_IncludeErrorDetailsIsSetToFalse()
        {
            // Arrange
            var services = CreateServices();
            var builder = CreateBuilder(services);

            // Act
            builder.RemoveErrorDetails();

            var options = GetOptions(services);

            // Assert
            Assert.False(options.IncludeErrorDetails);
        }

        [Fact]
        public void SetRealm_RealmIsReplaced()
        {
            // Arrange
            var services = CreateServices();
            var builder = CreateBuilder(services);

            // Act
            builder.SetRealm("custom_realm");

            var options = GetOptions(services);

            // Assert
            Assert.Equal("custom_realm", options.Realm);
        }

        [Fact]
        public void UseDataProtectionProvider_DefaultProviderIsReplaced()
        {
            // Arrange
            var services = CreateServices();
            var builder = CreateBuilder(services);

            // Act
            builder.UseDataProtectionProvider(new EphemeralDataProtectionProvider());

            var options = GetOptions(services);

            // Assert
            Assert.IsType<EphemeralDataProtectionProvider>(options.DataProtectionProvider);
        }

        [Fact]
        public void UseReferenceTokens_ReferenceTokensAreEnabled()
        {
            // Arrange
            var services = CreateServices();
            var builder = CreateBuilder(services);

            // Act
            builder.UseReferenceTokens();

            var options = GetOptions(services);

            // Assert
            Assert.True(options.UseReferenceTokens);
        }

        private static IServiceCollection CreateServices()
            => new ServiceCollection().AddOptions();

        private static OpenIddictValidationBuilder CreateBuilder(IServiceCollection services)
            => new OpenIddictValidationBuilder(services);

        private static OpenIddictValidationOptions GetOptions(IServiceCollection services)
        {
            var provider = services.BuildServiceProvider();
            return provider.GetRequiredService<IOptions<OpenIddictValidationOptions>>().Value;
        }

        public class CustomHandler : OpenIddictValidationEventHandler<CreateTicket>
        {
            public CustomHandler(Func<CreateTicket, CancellationToken, Task> handler) : base(handler)
            {
            }
        }
    }
}<|MERGE_RESOLUTION|>--- conflicted
+++ resolved
@@ -4,13 +4,9 @@
  * the license and the contributors participating to this project.
  */
 
-<<<<<<< HEAD
-using AspNet.Security.OAuth.Validation;
-=======
 using System;
 using System.Threading;
 using System.Threading.Tasks;
->>>>>>> 5c40217d
 using Microsoft.AspNetCore.DataProtection;
 using Microsoft.Extensions.DependencyInjection;
 using Microsoft.Extensions.Options;
@@ -28,7 +24,7 @@
             var services = CreateServices();
             var builder = CreateBuilder(services);
             var handler = new OpenIddictValidationEventHandler<CreateTicket>(
-                (notification, cancellationToken) => Task.CompletedTask);
+                (notification, cancellationToken) => Task.FromResult(0));
 
             // Act
             builder.AddEventHandler(handler);
@@ -73,8 +69,6 @@
         }
 
         [Fact]
-<<<<<<< HEAD
-=======
         public void Configure_OptionsAreCorrectlyAmended()
         {
             // Arrange
@@ -107,7 +101,6 @@
         }
 
         [Fact]
->>>>>>> 5c40217d
         public void RemoveErrorDetails_IncludeErrorDetailsIsSetToFalse()
         {
             // Arrange
